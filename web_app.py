--- conflicted
+++ resolved
@@ -1,1375 +1,1308 @@
-#!/usr/bin/env python3
-"""
-Web Interface for Natural Language KQL Agent
-A Flask web application that provides a user-friendly interface for the KQL agent
-"""
-
-from flask import Flask, render_template, request, jsonify, send_from_directory
-import asyncio
-import os
-import sys
-import traceback
-from datetime import datetime, timedelta, timezone
-import threading
-import re
-from urllib import request as urlrequest
-from urllib.error import URLError, HTTPError
-
-# Add the project root to Python path
-sys.path.insert(0, os.path.dirname(os.path.abspath(__file__)))
-
-# Import the KQL agent
-from logs_agent import KQLAgent
-try:
-    from azure.identity import DefaultAzureCredential  # type: ignore
-    from azure.monitor.query import LogsQueryClient  # type: ignore
-except Exception:  # Library might not be installed yet; schema fetch will be skipped
-    DefaultAzureCredential = None  # type: ignore
-    LogsQueryClient = None  # type: ignore
-from example_catalog import load_example_catalog
-from schema_manager import get_workspace_schema
-
-
-app = Flask(__name__)
-
-
-# Generic examples fallback
-GENERIC_EXAMPLES = {
-    'Application Insights': [
-        'Show me failed requests from the last hour',
-        'Show me recent exceptions',
-        'Show me recent trace logs',
-        'Show me dependency failures',
-        'Show me page views from the last hour',
-        'Show me performance counters',
-    ],
-    'Usage Analytics': [
-        'Show me user activity patterns',
-        'Get daily active users',
-        'Show me usage statistics by region',
-        'Show me usage trends over time',
-    ],
-}
-
-# New endpoint: Suggest example queries based on resource type (dynamic mapping)
-@app.route('/api/resource-examples', methods=['POST'])
-def resource_examples():
-    """Suggest example queries for a given resource type, dynamically discovered from NGSchema and app_insights_capsule."""
-    try:
-        import glob
-        data = request.get_json()
-        resource_type = data.get('resource_type', '').strip()
-        if not resource_type:
-            return jsonify({'success': False, 'error': 'Resource type is required'})
-
-        # Dynamically build mapping: resource_type -> example file
-        example_file = None
-        # 1. Search NGSchema for resource type folders with kql_examples.md
-        ngschema_dir = os.path.join(os.path.dirname(__file__), 'NGSchema')
-        if os.path.exists(ngschema_dir):
-            for root, dirs, files in os.walk(ngschema_dir):
-                for d in dirs:
-                    if d.lower() == resource_type.replace(' ', '').lower():
-                        kql_files = glob.glob(os.path.join(root, d, '*_kql_examples.md'))
-                        if kql_files:
-                            example_file = kql_files[0]
-                            break
-                if example_file:
-                    break
-        # 2. Fallback: search app_insights_capsule/kql_examples
-        if not example_file:
-            capsule_dir = os.path.join(os.path.dirname(__file__), 'app_insights_capsule', 'kql_examples')
-            if os.path.exists(capsule_dir):
-                kql_files = glob.glob(os.path.join(capsule_dir, '*_kql_examples.md'))
-                for f in kql_files:
-                    # Try to match resource_type in filename
-                    if resource_type.replace(' ', '').lower() in os.path.basename(f).lower():
-                        example_file = f
-                        break
-        # 3. Fallback: usage_kql_examples.md for Usage Analytics
-        if not example_file and resource_type.lower() == 'usage analytics':
-            usage_file = os.path.join(os.path.dirname(__file__), 'usage_kql_examples.md')
-            if os.path.exists(usage_file):
-                example_file = usage_file
-
-        examples = []
-        if example_file and os.path.exists(example_file):
-            with open(example_file, 'r', encoding='utf-8') as f:
-                content = f.read()
-            lines = content.split('\n')
-            for line in lines:
-                line = line.strip()
-                if line.startswith('- '):
-                    examples.append(line[2:].strip())
-                elif line.startswith('# '):
-                    continue
-            # Fallback to generic if not enough
-            if len(examples) < 5:
-                examples.extend(GENERIC_EXAMPLES.get(resource_type, [])[:5-len(examples)])
-        else:
-            # Use generic examples if file not found
-            examples = GENERIC_EXAMPLES.get(resource_type, [])
-
-        examples = examples[:8]
-
-        return jsonify({
-            'success': True,
-            'resource_type': resource_type,
-            'examples': examples,
-            'count': len(examples),
-            'source_file': example_file or 'generic',
-        })
-    except Exception as e:
-        return jsonify({'success': False, 'error': str(e)})
-
-# New endpoint to fetch and print workspace schema on demand
-@app.route('/api/fetch-workspace-schema', methods=['POST'])
-def fetch_workspace_schema():
-    """Fetch workspace schema and print to console only."""
-    global workspace_id
-    try:
-        data = request.get_json()
-        workspace = data.get('workspace_id', '').strip()
-        if not workspace:
-            return jsonify({'success': False, 'error': 'Workspace ID is required'})
-        threading.Thread(target=_fetch_workspace_tables, args=(workspace,), daemon=True).start()
-        return jsonify({'success': True, 'message': f'Workspace schema fetch started for {workspace}'})
-    except Exception as e:
-        return jsonify({'success': False, 'error': str(e)})
-
-@app.route('/api/resource-schema', methods=['GET'])
-def resource_schema():
-    """Return manifest-derived schema plus per-table metadata (with docs fallback)."""
-    try:
-        data = _scan_manifest_resource_types()
-        manifest_meta = data.get('table_metadata', {}) or {}
-        table_queries = data.get('table_queries', {}) or {}
-        enriched_meta = {}
-        # Do NOT fetch docs queries broadly here to avoid 404 spam; only manifest queries retained.
-        augmented_table_queries = table_queries  # legacy key name preserved for response shape
-        for t in sorted({tbl for tbls in data.get('resource_type_tables', {}).values() for tbl in tbls}):
-            meta = manifest_meta.get(t, {}).copy()
-            # If missing description or columns, attempt docs enrichment
-            need_desc = not meta.get('description')
-            need_cols = not meta.get('columns')
-            if need_desc or need_cols:
-                docs_meta = _fetch_table_docs_full(t)
-                if docs_meta:
-                    if need_desc and docs_meta.get('description'):
-                        meta['description'] = docs_meta['description']
-                    if need_cols and docs_meta.get('columns'):
-                        # Align doc columns shape (already name/type/description)
-                        meta['columns'] = docs_meta['columns']
-            enriched_meta[t] = meta
-        return jsonify({
-            'success': True,
-            'counts': data.get('counts', {}),
-            'resource_types': data.get('resource_types', []),
-            'providers': data.get('providers', []),
-            'resource_type_tables': data.get('resource_type_tables', {}),
-            'table_queries': augmented_table_queries,
-            'table_metadata': enriched_meta,
-            'retrieved_at': data.get('retrieved_at')
-        })
-    except Exception as e:  # noqa: BLE001
-        return jsonify({'success': False, 'error': str(e)})
-
-# Global agent instance
-agent = None
-workspace_id = None
-_workspace_schema_cache = {}  # legacy reference retained (now thin wrapper around SchemaManager)
-_workspace_resource_types_cache = {}  # deprecated: manifest data now supplied via SchemaManager
-_workspace_queries_cache = {}
-_ms_docs_table_resource_type_cache = {}  # table_name -> resource_type | 'unknown resource type'
-_ms_docs_table_full_cache = {}           # table_name -> { description, columns:[{name,type,description}], fetched_at }
-_ms_docs_table_queries_cache = {}        # table_name -> [ { name, description } ]
-
-# Shared Azure credential (created once to avoid multiple az login prompts)
-_azure_credential = None
-_credential_creation_lock = threading.Lock()
-
-# Static fallback map for common Application Insights (Azure Monitor 'classic' AI) derived tables
-_STATIC_FALLBACK_TABLE_RESOURCE_TYPES = {
-    # App Insights standard tables
-    'AppRequests': 'microsoft.insights/components',
-    'AppDependencies': 'microsoft.insights/components',
-    'AppTraces': 'microsoft.insights/components',
-    'AppExceptions': 'microsoft.insights/components',
-    'AppAvailabilityResults': 'microsoft.insights/components',
-    'AppPageViews': 'microsoft.insights/components',
-    'AppPerformanceCounters': 'microsoft.insights/components',
-    'AppBrowserTimings': 'microsoft.insights/components',
-    'AppCustomEvents': 'microsoft.insights/components',
-    'AppCustomMetrics': 'microsoft.insights/components',
-    'AppMetric': 'microsoft.insights/components',
-    'AppMetrics': 'microsoft.insights/components',
-    'AppSessions': 'microsoft.insights/components',
-    'AppEvents': 'microsoft.insights/components',
-    'AppPageViewPerformance': 'microsoft.insights/components'
-}
-
-
-def _lookup_table_resource_type_doc(table_name: str, timeout: float = 4.0) -> str:
-    """Best-effort lookup of resource type for a given table via public Microsoft Docs.
-
-    Tries https://learn.microsoft.com/en-us/azure/azure-monitor/reference/tables/{table}
-    Table pages typically include a "Resource type:" label followed by a provider/resourceType value.
-    Returns discovered resource type string or 'unknown resource type'.
-    Caches results per process. Keeps failures cached to avoid repeated outbound calls.
-    """
-    if not table_name:
-        return 'unknown resource type'
-    cache_key = table_name
-    # Static fallback first (case-insensitive)
-    for k, v in _STATIC_FALLBACK_TABLE_RESOURCE_TYPES.items():
-        if k.lower() == table_name.lower():
-            return v
-    if cache_key in _ms_docs_table_resource_type_cache:
-        return _ms_docs_table_resource_type_cache[cache_key]
-    slug = table_name.lower()
-    url = f"https://learn.microsoft.com/en-us/azure/azure-monitor/reference/tables/{slug}"
-    try:
-        req = urlrequest.Request(url, headers={
-            'User-Agent': 'AzMonLogsAgent/1.0 (+https://github.com/noakup)'
-        })
-        with urlrequest.urlopen(req, timeout=timeout) as resp:
-            if resp.status != 200:
-                _ms_docs_table_resource_type_cache[cache_key] = 'unknown resource type'
-                return 'unknown resource type'
-            content = resp.read().decode('utf-8', errors='ignore')
-            # Heuristic: look for 'Resource type' line then capture next provider/resourceType token
-            # Common patterns: <strong>Resource type:</strong> Microsoft.Insights/components
-            # or visible text 'Resource type: microsoft.operationalinsights/workspaces'
-            m = re.search(r'Resource\s*type:?\s*</?strong>[^A-Za-z0-9/]*([A-Za-z0-9_.-]+/[A-Za-z0-9_.-]+)', content, re.IGNORECASE)
-            if not m:
-                # Fallback: search anywhere for microsoft.<provider>/<resourcetype> preceded by 'Resource type'
-                m = re.search(r'Resource\s*type:?[^\n]{0,120}?([A-Za-z0-9_.-]+/[A-Za-z0-9_.-]+)', content, re.IGNORECASE)
-            if m:
-                rtype = m.group(1)
-                # Normalize provider casing (Microsoft.*) if missing capital M
-                if rtype.lower().startswith('microsoft.') and not rtype.startswith('Microsoft.'):
-                    rtype = 'Microsoft.' + rtype.split('.', 1)[1]
-                _ms_docs_table_resource_type_cache[cache_key] = rtype
-                return rtype
-    except (HTTPError, URLError, TimeoutError, ValueError) as e:  # noqa: PERF203 - broad acceptable for network
-        print(f"[Docs Enrichment] Failed to fetch {url}: {e}")
-    except Exception as e:  # noqa: BLE001
-        print(f"[Docs Enrichment] Unexpected error for {url}: {e}")
-    _ms_docs_table_resource_type_cache[cache_key] = 'unknown resource type'
-    return 'unknown resource type'
-
-
-def _fetch_table_docs_full(table_name: str, timeout: float = 6.0) -> dict:
-    """Fetch table description and columns from Microsoft Docs table reference page.
-
-    Caches results in _ms_docs_table_full_cache. Returns a dict:
-      { description:str, columns:[{name,type,description}], fetched_at:str }
-    """
-    if not table_name:
-        return {}
-    if table_name in _ms_docs_table_full_cache:
-        return _ms_docs_table_full_cache[table_name]
-    slug = table_name.lower()
-    url = f"https://learn.microsoft.com/azure/azure-monitor/reference/tables/{slug}"
-    try:
-        req = urlrequest.Request(url, headers={'User-Agent': 'AzMonLogsAgent/1.0 (+https://github.com/noakup)'})
-        with urlrequest.urlopen(req, timeout=timeout) as resp:
-            if resp.status != 200:
-                return {}
-            html = resp.read().decode('utf-8', errors='ignore')
-        # Very lightweight parsing heuristics (avoid full HTML parser to keep deps minimal)
-        # Description: first <p> after <h1> or meta description
-        desc_match = re.search(r'<h1[^>]*>.*?</h1>\s*<p>(.*?)</p>', html, re.IGNORECASE | re.DOTALL)
-        description = ''
-        if desc_match:
-            description = re.sub(r'<[^>]+>', '', desc_match.group(1)).strip()
-        # Columns: look for markdown-like table rendered as HTML <table> with column headers Name, Type
-        columns = []
-        table_sections = re.findall(r'<table.*?>.*?</table>', html, re.IGNORECASE | re.DOTALL)
-        for sect in table_sections:
-            if re.search(r'<th[^>]*>\s*Name\s*</th>', sect, re.IGNORECASE) and re.search(r'<th[^>]*>\s*Type\s*</th>', sect, re.IGNORECASE):
-                # Extract rows
-                rows = re.findall(r'<tr>(.*?)</tr>', sect, re.IGNORECASE | re.DOTALL)
-                for r in rows[1:]:  # skip header
-                    cols = re.findall(r'<t[dh][^>]*>(.*?)</t[dh]>', r, re.IGNORECASE | re.DOTALL)
-                    if len(cols) >= 2:
-                        cname = re.sub(r'<[^>]+>', '', cols[0]).strip()
-                        ctype = re.sub(r'<[^>]+>', '', cols[1]).strip()
-                        cdesc = ''
-                        if len(cols) >= 3:
-                            cdesc = re.sub(r'<[^>]+>', '', cols[2]).strip()
-                        if cname:
-                            columns.append({'name': cname, 'type': ctype, 'description': cdesc})
-                if columns:
-                    break
-        record = {
-            'description': description,
-            'columns': columns,
-            'fetched_at': datetime.now(timezone.utc).isoformat()
-        }
-        _ms_docs_table_full_cache[table_name] = record
-        return record
-    except Exception as e:  # noqa: BLE001
-        print(f"[Docs Enrichment] Failed full table fetch for {table_name}: {e}")
-        return {}
-
-
-def _fetch_table_docs_queries(table_name: str, timeout: float = 6.0) -> list:
-    """Fetch example queries for a table from Microsoft Docs queries page.
-
-    Heuristic extraction pattern:
-      <h3>Query Title</h3> (sometimes h2)
-      <p>Short description sentence.</p>
-      <pre><code class="lang-kusto">KQL HERE</code></pre>
-
-    Returns list of { name, description, code, source='docs' }.
-    Caches results per table.
-    """
-    if not table_name:
-        return []
-    if table_name in _ms_docs_table_queries_cache:
-        return _ms_docs_table_queries_cache[table_name]
-    slug = table_name.lower()
-    url = f"https://learn.microsoft.com/azure/azure-monitor/reference/queries/{slug}"
-    try:
-        req = urlrequest.Request(url, headers={'User-Agent': 'AzMonLogsAgent/1.0 (+https://github.com/noakup)'})
-        with urlrequest.urlopen(req, timeout=timeout) as resp:
-            if resp.status != 200:
-                return []
-            html_text = resp.read().decode('utf-8', errors='ignore')
-        import html as html_lib  # local import to avoid global namespace clutter
-        queries = []
-        # Find all h2/h3 headings as potential query titles
-        heading_iter = list(re.finditer(r'<h[23][^>]*>(.*?)</h[23]>', html_text, re.IGNORECASE | re.DOTALL))
-        for idx, match in enumerate(heading_iter):
-            raw_title = match.group(1)
-            title_clean = re.sub(r'<[^>]+>', '', raw_title).strip()
-            if not title_clean:
-                continue
-            # Slice segment until next heading or limited length
-            start = match.end()
-            end = heading_iter[idx + 1].start() if idx + 1 < len(heading_iter) else len(html_text)
-            segment = html_text[start:end]
-            # Description: first <p>...</p>
-            desc_match = re.search(r'<p>(.*?)</p>', segment, re.IGNORECASE | re.DOTALL)
-            desc_clean = ''
-            if desc_match:
-                desc_clean = re.sub(r'<[^>]+>', '', desc_match.group(1)).strip()
-            # Code: prefer <pre><code ...>...</code></pre>
-            code_match = re.search(r'<pre[^>]*>\s*<code[^>]*>([\s\S]*?)</code>\s*</pre>', segment, re.IGNORECASE)
-            if not code_match:
-                # fallback single code tag
-                code_match = re.search(r'<code[^>]*>([\s\S]*?)</code>', segment, re.IGNORECASE)
-            code_text = ''
-            if code_match:
-                code_text = code_match.group(1)
-                # Remove HTML tags inside code (rare) and unescape entities
-                code_text = re.sub(r'<[^>]+>', '', code_text)
-                code_text = html_lib.unescape(code_text).strip()
-            # Only record if we have at least a code block (to ensure it's an actual query example)
-            if code_text:
-                queries.append({
-                    'name': title_clean,
-                    'description': desc_clean,
-                    'code': code_text,
-                    'source': 'docs'
-                })
-        _ms_docs_table_queries_cache[table_name] = queries
-        return queries
-    except Exception as e:  # noqa: BLE001
-        print(f"[Docs Enrichment] Failed table queries fetch for {table_name}: {e}")
-        return []
-
-
-@app.route('/api/workspace-schema', methods=['GET'])
-def workspace_schema():
-    """Return workspace-specific table information, intersected with manifest catalog.
-
-    Response structure:
-      success: bool
-      status: 'ready'|'pending'|'uninitialized'
-      workspace_id: str|None
-      counts: {
-         workspace_tables: int,
-         manifest_tables: int,
-         matched_tables: int,
-         unmatched_tables: int,
-         resource_types_with_data: int
-      }
-      tables: [
-         { name, workspace_resource_type, in_manifest, manifest_resource_type, provider }
-      ]
-      resource_type_tables: { resource_type: [tableName,...] }  # only those present in workspace
-      providers: { provider: { 'tables': int, 'resource_types': int } }
-      unmatched_tables: [tableName,...]  # tables seen in workspace but not in manifests
-
-    Pending scenarios:
-      - If no workspace has been set up -> status=uninitialized
-      - If workspace set but enumeration not yet cached -> status=pending (kick off background fetch if not running)
-    """
-    global workspace_id
-    if not workspace_id:
-        return jsonify({'success': False, 'status': 'uninitialized', 'error': 'Workspace not initialized via /api/setup'})
-
-    # Ensure manifest catalog is available
-    manifest_data = _scan_manifest_resource_types()
-    manifest_tables_index = {}
-    for rt, tbls in manifest_data.get('resource_type_tables', {}).items():
-        for t in tbls:
-            manifest_tables_index.setdefault(t, []).append(rt)
-
-    ws_cache = _workspace_schema_cache.get(workspace_id)
-    if not ws_cache:
-        # Instead of returning 'pending' (which forced the UI to poll and showed an empty schema),
-        # perform a synchronous fetch once so the first response can already be 'ready'.
-        # This avoids the scenario where the console shows enumeration success but the UI remains empty.
-        _fetch_workspace_tables(workspace_id)
-        ws_cache = _workspace_schema_cache.get(workspace_id)
-        if not ws_cache:  # Still unavailable (unexpected)
-            threading.Thread(target=_fetch_workspace_tables, args=(workspace_id,), daemon=True).start()
-            return jsonify({'success': False, 'status': 'pending', 'workspace_id': workspace_id})
-
-    workspace_tables = ws_cache.get('tables', [])
-    enriched = []
-    matched = 0
-    unmatched = []
-    resource_type_subset = {}
-    provider_summary = {}
-
-    for entry in workspace_tables:
-        tname = entry.get('name')
-        ws_rt = entry.get('resource_type') or 'Unknown'
-        manifest_rts = manifest_tables_index.get(tname, [])
-        in_manifest = bool(manifest_rts)
-        if in_manifest:
-            matched += 1
-            # Build subset mapping: include table under each manifest resource type it appears in
-            for mrt in manifest_rts:
-                resource_type_subset.setdefault(mrt, []).append(tname)
-                provider = mrt.split('/')[0]
-                provider_summary.setdefault(provider, {'tables': 0, 'resource_types': set()})
-                provider_summary[provider]['tables'] += 1
-                provider_summary[provider]['resource_types'].add(mrt)
-        else:
-            unmatched.append(tname)
-        enriched.append({
-            'name': tname,
-            'workspace_resource_type': ws_rt,
-            'in_manifest': in_manifest,
-            'manifest_resource_type': manifest_rts[0] if manifest_rts else None,
-            'manifest_resource_types': manifest_rts,
-            'provider': (manifest_rts[0].split('/')[0] if manifest_rts else None)
-        })
-
-    # Enrich unmatched tables using Microsoft Docs table pages (best-effort)
-    doc_enriched = 0
-    if unmatched:
-        for table in unmatched:
-            doc_rtype = _lookup_table_resource_type_doc(table)
-            # Normalize to lowercase provider/resource type to be consistent (as per docs examples)
-            if doc_rtype != 'unknown resource type':
-                doc_rtype = doc_rtype.strip()
-                # Ensure pattern provider/resourceType; if uppercase Microsoft.* keep as-is else lowercase
-                if '/' in doc_rtype:
-                    parts = doc_rtype.split('/')
-                    if len(parts) == 2:
-                        # Keep original provider case if startswith Microsoft., else lowercase both
-                        if not parts[0].startswith('Microsoft.'):
-                            doc_rtype = f"{parts[0].lower()}/{parts[1].lower()}"
-                else:
-                    # Not a recognized pattern, mark unknown
-                    doc_rtype = 'unknown resource type'
-            # Update enriched list entry
-            for e in enriched:
-                if e['name'] == table:
-                    e['doc_resource_type'] = doc_rtype
-                    if doc_rtype != 'unknown resource type' and not e.get('provider'):
-                        e['provider'] = doc_rtype.split('/')[0]
-                    break
-            # If a resource type was found (not unknown), include in subset; otherwise bucket under 'unknown resource type'
-            target_rtype = doc_rtype if doc_rtype != 'unknown resource type' else 'unknown resource type'
-            if target_rtype not in resource_type_subset:
-                resource_type_subset[target_rtype] = []
-            resource_type_subset[target_rtype].append(table)
-            if target_rtype != 'unknown resource type':
-                provider = target_rtype.split('/')[0]
-            else:
-                provider = 'unknown'
-            provider_summary.setdefault(provider, {'tables': 0, 'resource_types': set()})
-            provider_summary[provider]['tables'] += 1
-            if target_rtype != 'unknown resource type':
-                provider_summary[provider]['resource_types'].add(target_rtype)
-            doc_enriched += 1
-
-    # Normalize provider summary sets to counts (after enrichment)
-    provider_summary_out = {
-        prov: {'tables': info['tables'], 'resource_types': len(info['resource_types']) if isinstance(info['resource_types'], set) else info['resource_types']}
-        for prov, info in provider_summary.items()
-    }
-
-    # Build per-table queries mapping (manifest first, docs fallback)
-    manifest_table_queries = manifest_data.get('table_queries', {}) or {}
-    workspace_table_queries = {}
-    tables_with_manifest_queries = 0
-    tables_with_docs_queries = 0
-    for tinfo in enriched:
-        tname = tinfo['name']
-        m_list = manifest_table_queries.get(tname)
-        if m_list:
-            workspace_table_queries[tname] = m_list
-            tables_with_manifest_queries += 1
-        else:
-            # Attempt docs query enrichment only if not in manifest
-            docs_q = _fetch_table_docs_queries(tname)
-            if docs_q:
-                workspace_table_queries[tname] = []
-                for q in docs_q:
-                    if q.get('name') and q.get('code'):
-                        workspace_table_queries[tname].append({
-                            'name': q.get('name'),
-                            'description': q.get('description'),
-                            'code': q.get('code'),
-                            'source': 'docs'
-                        })
-                if workspace_table_queries.get(tname):
-                    tables_with_docs_queries += 1
-
-    response = {
-        'success': True,
-        'status': 'ready',
-        'workspace_id': workspace_id,
-        'counts': {
-            'workspace_tables': len(workspace_tables),
-            'manifest_tables': sum(len(v) for v in manifest_data.get('resource_type_tables', {}).values()),
-            'matched_tables': matched,
-            'unmatched_tables': len(unmatched),
-            'resource_types_with_data': len(resource_type_subset)
-        },
-        'tables': enriched,
-        'resource_type_tables': resource_type_subset,
-        'providers': provider_summary_out,
-        'unmatched_tables': unmatched,
-        'retrieved_at': ws_cache.get('retrieved_at'),
-        'doc_enrichment': {
-            'performed': bool(unmatched),
-            'enriched_tables': doc_enriched,
-            'cache_size': len(_ms_docs_table_resource_type_cache)
-        },
-        # Workspace scoped table metadata (manifest first, docs fallback)
-        'table_metadata': {},
-        'table_queries': workspace_table_queries,
-        'query_enrichment': {
-            'tables_with_manifest_queries': tables_with_manifest_queries,
-            'tables_with_docs_queries': tables_with_docs_queries
-        }
-    }
-    try:
-        manifest_meta = manifest_data.get('table_metadata', {}) or {}
-        for tinfo in enriched:
-            tname = tinfo['name']
-            meta = manifest_meta.get(tname, {}).copy()
-            if not meta.get('description') or not meta.get('columns'):
-                docs_meta = _fetch_table_docs_full(tname)
-                if docs_meta:
-                    if not meta.get('description') and docs_meta.get('description'):
-                        meta['description'] = docs_meta['description']
-                    if not meta.get('columns') and docs_meta.get('columns'):
-                        meta['columns'] = docs_meta['columns']
-            response['table_metadata'][tname] = meta
-    except Exception as e:  # noqa: BLE001
-        print(f"[Workspace Schema] Metadata enrichment error: {e}")
-    # Print final enriched workspace schema to console (pretty JSON)
-    try:
-        import json as _json
-        print('[Workspace Schema] Final enriched schema (truncated to 20000 chars if large):')
-        schema_str = _json.dumps(response, indent=2)
-        if len(schema_str) > 20000:
-            print(schema_str[:20000] + '\n...<truncated>...')
-        else:
-            print(schema_str)
-    except Exception as e:  # noqa: BLE001
-        print(f"[Workspace Schema] Failed to print final schema: {e}")
-    return jsonify(response)
-
-
-def _scan_manifest_resource_types() -> dict:
-    """Scan NGSchema manifest files to enumerate resource types/providers, map tables, and pick up query definitions.
-
-    Returns a dict with keys:
-        resource_types: List[str]
-        providers: List[str]
-        counts: { 'resource_types': int, 'providers': int, 'tables': int }
-        resource_type_tables: { resource_type: [tableName, ...] }
-        table_resource_type: { tableName: resource_type }
-        queries: [ { 'resource_type': str, 'provider': str, 'name': str, 'description': str, 'table': str|None, 'path': str|None, 'manifest_file': str } ]
-        queries_by_provider: { provider: [query, ...] }
-        queries_by_resource_type: { resource_type: [query, ...] }
-        retrieved_at: ISO timestamp
-
-    Query extraction heuristics:
-        - Look for top-level or nested keys named 'queries', 'sampleQueries', 'queryExamples'
-        - Each item may include name/description/table/path or similar fields
-        - Record path relative to repo if provided or attempt to infer when key 'file'/'path' present
-    """
-    if _workspace_resource_types_cache.get('resource_types') and _workspace_resource_types_cache.get('resource_type_tables'):
-        return _workspace_resource_types_cache
-
-    base_dir = os.path.join(os.path.dirname(__file__), 'NGSchema')
-    if not os.path.isdir(base_dir):
-        print('[Manifest Scan] NGSchema directory not found; skipping.')
-        _workspace_resource_types_cache.update({
-            'resource_types': [],
-            'providers': [],
-            'counts': {'resource_types': 0, 'providers': 0, 'tables': 0},
-            'resource_type_tables': {},
-            'table_resource_type': {},
-            'retrieved_at': datetime.now(timezone.utc).isoformat()
-        })
-        return _workspace_resource_types_cache
-
-    import json
-    resource_types = set()
-    resource_type_tables = {}
-    table_resource_type = {}
-    table_metadata = {}  # table_name -> { description, columns: [ {name,type,description?} ], resource_types:[...] }
-    extracted_queries = []  # flat list of query metadata
-    table_queries = {}      # table_name -> [ { name, description, resource_type, provider, manifest_file } ]
-    manifest_files = []
-    for root, _, files in os.walk(base_dir):
-        for fname in files:
-            if fname.endswith('.manifest.json'):
-                manifest_files.append(os.path.join(root, fname))
-
-    print(f'[Manifest Scan] Found {len(manifest_files)} manifest files. Parsing...')
-
-    def _extract_types(obj, current_resource_type=None, manifest_path=None):
-        if isinstance(obj, dict):
-            tval = obj.get('type')
-            if isinstance(tval, str) and '/' in tval:
-                resource_types.add(tval)
-                current_resource_type = tval
-                resource_type_tables.setdefault(current_resource_type, [])
-            # Possible query collections
-            for qkey in ('queries', 'sampleQueries', 'queryExamples'):
-                if qkey in obj and isinstance(obj[qkey], list):
-                    for q in obj[qkey]:
-                        if isinstance(q, dict):
-                            q_name = q.get('name') or q.get('title') or q.get('queryName')
-                            q_desc = q.get('description') or q.get('summary') or ''
-                            q_table = q.get('table') or q.get('tableName') or q.get('primaryTable')
-                            q_path = q.get('path') or q.get('file') or q.get('kqlFile') or q.get('kql_path')
-                            # Collect additional related tables arrays if present
-                            related_tables = set()
-                            for rt_key in ('relatedTables', 'related_tables', 'tables', 'relatedTableNames'):
-                                val = q.get(rt_key)
-                                if isinstance(val, list):
-                                    for tval in val:
-                                        if isinstance(tval, str) and tval:
-                                            related_tables.add(tval)
-                            if q_table:
-                                related_tables.add(q_table)
-                            if q_name:
-                                q_record = {
-                                    'resource_type': current_resource_type,
-                                    'provider': (current_resource_type.split('/')[0] if current_resource_type else None),
-                                    'name': q_name,
-                                    'description': q_desc,
-                                    'table': q_table,
-                                    'path': q_path,
-                                    'manifest_file': manifest_path,
-                                    'related_tables': sorted(related_tables) if related_tables else []
-                                }
-                                extracted_queries.append(q_record)
-                                # Index by each related table
-                                for rt_table in related_tables:
-                                    table_queries.setdefault(rt_table, []).append({
-                                        'name': q_name,
-                                        'description': q_desc,
-                                        'resource_type': current_resource_type,
-                                        'provider': (current_resource_type.split('/')[0] if current_resource_type else None),
-                                        'manifest_file': manifest_path
-                                    })
-            if 'tables' in obj and isinstance(obj['tables'], list):
-                for tbl in obj['tables']:
-                    if isinstance(tbl, dict):
-                        tname = tbl.get('name') or tbl.get('tableName')
-                        if tname and current_resource_type:
-                            if tname not in resource_type_tables[current_resource_type]:
-                                resource_type_tables[current_resource_type].append(tname)
-                                table_resource_type.setdefault(tname, current_resource_type)
-                            # Capture table metadata
-                            tdesc = tbl.get('description') or tbl.get('summary') or ''
-                            columns = []
-                            raw_cols = tbl.get('columns') or tbl.get('schema') or []
-                            if isinstance(raw_cols, list):
-                                for c in raw_cols:
-                                    if isinstance(c, dict):
-                                        cname = c.get('name') or c.get('columnName')
-                                        ctype = c.get('type') or c.get('dataType')
-                                        cdesc = c.get('description') or ''
-                                        if cname:
-                                            columns.append({'name': cname, 'type': ctype, 'description': cdesc})
-                            meta = table_metadata.setdefault(tname, {'descriptions': set(), 'columns': {}, 'resource_types': set()})
-                            if tdesc:
-                                meta['descriptions'].add(tdesc)
-                            meta['resource_types'].add(current_resource_type)
-                            for col in columns:
-                                existing = meta['columns'].get(col['name'])
-                                if not existing:
-                                    meta['columns'][col['name']] = {'type': col['type'], 'descriptions': set()}
-                                if col.get('type') and not meta['columns'][col['name']]['type']:
-                                    meta['columns'][col['name']]['type'] = col['type']
-                                if col.get('description'):
-                                    meta['columns'][col['name']]['descriptions'].add(col['description'])
-            for v in obj.values():
-                _extract_types(v, current_resource_type=current_resource_type, manifest_path=manifest_path)
-        elif isinstance(obj, list):
-            for item in obj:
-                _extract_types(item, current_resource_type=current_resource_type, manifest_path=manifest_path)
-
-    for mpath in manifest_files:
-        try:
-            with open(mpath, 'r', encoding='utf-8') as mf:
-                data = json.load(mf)
-            _extract_types(data, manifest_path=mpath)
-        except Exception as e:  # noqa: BLE001
-            print(f'[Manifest Scan] Error parsing {mpath}: {e}')
-
-    providers = {rt.split('/')[0] for rt in resource_types}
-    resource_types_list = sorted(resource_types)
-    providers_list = sorted(providers)
-
-    # Organize queries by provider and resource type
-    queries_by_provider = {}
-    queries_by_resource_type = {}
-    for q in extracted_queries:
-        prov = q.get('provider') or 'Unknown'
-        rt = q.get('resource_type') or 'Unknown'
-        queries_by_provider.setdefault(prov, []).append(q)
-        queries_by_resource_type.setdefault(rt, []).append(q)
-
-    _workspace_resource_types_cache.update({
-        'resource_types': resource_types_list,
-        'providers': providers_list,
-        'counts': {
-            'resource_types': len(resource_types_list),
-            'providers': len(providers_list),
-            'tables': sum(len(v) for v in resource_type_tables.values())
-        },
-        'resource_type_tables': resource_type_tables,
-        'table_resource_type': table_resource_type,
-        'queries': extracted_queries,
-        'queries_by_provider': queries_by_provider,
-        'queries_by_resource_type': queries_by_resource_type,
-        'table_queries': table_queries,
-        'table_metadata': {
-            t: {
-                'description': next(iter(m['descriptions'])) if m['descriptions'] else '',
-                'all_descriptions': sorted(m['descriptions']),
-                'columns': [
-                    {
-                        'name': cname,
-                        'type': cinfo.get('type'),
-                        'descriptions': sorted(cinfo.get('descriptions'))
-                    } for cname, cinfo in sorted(m['columns'].items())
-                ],
-                'resource_types': sorted(m['resource_types'])
-            } for t, m in table_metadata.items()
-        },
-        'retrieved_at': datetime.now(timezone.utc).isoformat()
-    })
-
-    print('[Manifest Scan] Summary:')
-    print(f"  Resource Types: {len(resource_types_list)}")
-    print(f"  Providers: {len(providers_list)}")
-    total_tables = sum(len(v) for v in resource_type_tables.values())
-    print(f"  Tables (mapped): {total_tables}")
-    if extracted_queries:
-        print(f"  Queries extracted: {len(extracted_queries)}")
-        print(f"  Tables with query references: {len(table_queries)}")
-    if table_metadata:
-        print(f"  Tables with metadata: {len(table_metadata)}")
-    preview_types = resource_types_list[:20]
-    if preview_types:
-        print('  Sample Resource Types:')
-        for t in preview_types:
-            print(f'    - {t}')
-        if len(resource_types_list) > len(preview_types):
-            print(f'    ... (+{len(resource_types_list) - len(preview_types)} more)')
-    print('  Providers: ' + ', '.join(providers_list[:15]) + (' ...' if len(providers_list) > 15 else ''))
-    print('  Sample Resource Type -> Tables:')
-    shown = 0
-    for rt in preview_types:
-        tables_preview = resource_type_tables.get(rt, [])[:5]
-        if tables_preview:
-            print(f'    * {rt}: {", ".join(tables_preview)}' + (' ...' if len(resource_type_tables.get(rt, [])) > 5 else ''))
-            shown += 1
-        if shown >= 8:
-            break
-
-    return _workspace_resource_types_cache
-
-
-def _get_azure_credential():
-    """Get or create shared Azure credential (thread-safe, created only once)."""
-    global _azure_credential
-    if _azure_credential is not None:
-        return _azure_credential
-    
-    with _credential_creation_lock:
-        # Double-check after acquiring lock
-        if _azure_credential is not None:
-            return _azure_credential
-        
-        if DefaultAzureCredential is None:
-            return None
-        
-        print("[Credential] Creating Azure credential (will trigger az login if needed)...")
-        _azure_credential = DefaultAzureCredential(exclude_interactive_browser_credential=False)
-        print(f"[Credential] Credential created: {type(_azure_credential).__name__}")
-        return _azure_credential
-
-
-def _fetch_workspace_tables(workspace: str):
-    """Unified workspace table/manifest retrieval via SchemaManager.
-
-    Prints a concise summary only when refreshed to reduce log noise.
-    """
-    if not workspace:
-        print("[Workspace Schema] No workspace ID provided.")
-        return
-    result = get_workspace_schema(workspace)
-    if result.get("error"):
-        print(f"[Workspace Schema] Error: {result['error']}")
-        return
-<<<<<<< HEAD
-    refreshed = result.get("refreshed")
-    tables = result.get("tables", [])
-    source = result.get("source")
-    print(f"[Workspace Schema] Source={source} tables={len(tables)} refreshed={refreshed}")
-    if refreshed:
-        # Only enumerate on refresh to avoid duplication
-        for t in tables[:50]:  # cap enumeration to first 50 for brevity
-            name = t.get("name")
-            rtype = t.get("resource_type") or t.get("retentionInDays")  # placeholder
-            print(f"  - {name} {('(rtype=' + rtype + ')') if rtype else ''}")
-    # Maintain legacy cache shape for any downstream callers expecting it
-    _workspace_schema_cache[workspace] = {
-        "tables": tables,
-        "count": len(tables),
-        "retrieved_at": result.get("retrieved_at"),
-        "source": source,
-    }
-=======
-    try:
-        print(f"[Workspace Schema] Starting fetch for workspace: {workspace}")
-        # Kick off manifest scan early (independent of Azure query success)
-        _scan_manifest_resource_types()
-        
-        # Use shared credential to avoid multiple az login prompts
-        credential = _get_azure_credential()
-        if credential is None:
-            print("[Workspace Schema] Could not create Azure credential")
-            return
-        
-        client = LogsQueryClient(credential)
-        query = "union withsource=__KQLAgentTableName__ * | summarize RowCount=count() by __KQLAgentTableName__ | sort by __KQLAgentTableName__ asc"
-        resp = client.query_workspace(workspace_id=workspace, query=query, timespan=timedelta(days=7))
-        print(f"[Workspace Schema] API response status: {getattr(resp, 'status', 'N/A')}")
-        if hasattr(resp, 'error') and resp.error:
-            print(f"[Workspace Schema] API error: {resp.error}")
-        tables = []
-        table_resource_map = {}
-        # Try to parse manifest for resource type info
-        manifest_path = os.path.join(os.path.dirname(__file__), 'NGSchema', 'LogAnalyticsWorkspace', 'WorkspaceManifest.manifest.json')
-        if os.path.exists(manifest_path):
-            try:
-                import json
-                with open(manifest_path, 'r', encoding='utf-8') as mf:
-                    manifest = json.load(mf)
-                for tbl in manifest.get('tables', []):
-                    tname = tbl.get('name')
-                    dtype = tbl.get('dataTypeId', '')
-                    cats = tbl.get('categories', [])
-                    # Prefer dataTypeId, fallback to first category
-                    resource_type = dtype or (cats[0] if cats else '')
-                    table_resource_map[tname] = resource_type
-            except Exception as e:
-                print(f"[Workspace Schema] Manifest parse error: {e}")
-        if hasattr(resp, 'tables') and resp.tables:
-            first = resp.tables[0]
-            rows = getattr(first, 'rows', [])
-            print(f"[Workspace Schema] Raw rows returned: {len(rows)}")
-            for row in rows:
-                if row and row[0]:
-                    tname = str(row[0])
-                    tables.append(tname)
-        else:
-            print(f"[Workspace Schema] No tables found in response for workspace {workspace}")
-        # Build enriched table info
-        enriched_tables = []
-        for t in tables:
-            enriched_tables.append({
-                "name": t,
-                "resource_type": table_resource_map.get(t, "Unknown")
-            })
-        _workspace_schema_cache[workspace] = {
-            "tables": enriched_tables,
-            "count": len(enriched_tables),
-            "retrieved_at": datetime.now(timezone.utc).isoformat()
-        }
-        print(f"[Workspace Schema] Retrieved {len(enriched_tables)} tables for {workspace}")
-        if enriched_tables:
-            for info in enriched_tables:
-                print(f"  - {info['name']} [{info['resource_type']}]")
-    except Exception as e:
-        print(f"[Workspace Schema] Exception during table enumeration for {workspace}: {e}")
-        import traceback as tb
-        print(tb.format_exc())
->>>>>>> d157afc6
-
-@app.route('/')
-def index():
-    """Serve the main web interface"""
-    return render_template('index.html')
-
-@app.route('/api/setup', methods=['POST'])
-def setup_workspace():
-    """Setup the workspace ID for the agent"""
-    global agent, workspace_id
-    
-    try:
-        data = request.get_json()
-        workspace_id = data.get('workspace_id', '').strip()
-        
-        if not workspace_id:
-            return jsonify({'success': False, 'error': 'Workspace ID is required'})
-        
-        # Initialize agent
-        agent = KQLAgent(workspace_id)
-        # Fire background thread to enumerate workspace tables (console only)
-        threading.Thread(target=_fetch_workspace_tables, args=(workspace_id,), daemon=True).start()
-        
-        return jsonify({
-            'success': True, 
-            'message': f'Agent initialized for workspace: {workspace_id}'
-        })
-        
-    except Exception as e:
-        return jsonify({
-            'success': False, 
-            'error': f'Failed to setup workspace: {str(e)}'
-        })
-
-@app.route('/api/query', methods=['POST'])
-def process_query():
-    """Process a natural language question"""
-    global agent
-    
-    try:
-        if not agent:
-            return jsonify({
-                'success': False, 
-                'error': 'Agent not initialized. Please setup workspace first.'
-            })
-        
-        data = request.get_json()
-        question = data.get('question', '').strip()
-        
-        if not question:
-            return jsonify({'success': False, 'error': 'Question is required'})
-        
-        # Run the async query processing
-        loop = asyncio.new_event_loop()
-        asyncio.set_event_loop(loop)
-        
-        try:
-            result = loop.run_until_complete(agent.process_natural_language(question))
-            return jsonify({
-                'success': True,
-                'result': result,
-                'timestamp': datetime.now().strftime('%Y-%m-%d %H:%M:%S')
-            })
-        finally:
-            loop.close()
-            
-    except Exception as e:
-        error_msg = str(e)
-        traceback_str = traceback.format_exc()
-        
-        return jsonify({
-            'success': False,
-            'error': error_msg,
-            'traceback': traceback_str
-        })
-
-@app.route('/api/test-connection', methods=['POST'])
-def test_connection():
-    """Test the workspace connection"""
-    global agent
-    
-    try:
-        if not agent:
-            return jsonify({
-                'success': False, 
-                'error': 'Agent not initialized. Please setup workspace first.'
-            })
-        
-        # Run the async connection test
-        loop = asyncio.new_event_loop()
-        asyncio.set_event_loop(loop)
-        
-        try:
-            result = loop.run_until_complete(
-                agent.process_natural_language("test my workspace connection")
-            )
-            return jsonify({
-                'success': True,
-                'result': result,
-                'timestamp': datetime.now().strftime('%Y-%m-%d %H:%M:%S')
-            })
-        finally:
-            loop.close()
-            
-    except Exception as e:
-        return jsonify({
-            'success': False,
-            'error': str(e)
-        })
-
-# Category-specific examples route removed - examples now used internally for AI translation only
-
-@app.route('/api/explain', methods=['POST'])
-def explain_results():
-    """Explain the results of a previous query"""
-    global agent
-    
-    try:
-        if not agent:
-            return jsonify({
-                'success': False, 
-                'error': 'Agent not initialized. Please setup workspace first.'
-            })
-        
-        data = request.get_json()
-        query_result = data.get('query_result', '')
-        original_question = data.get('original_question', '')
-        
-        if not query_result:
-            return jsonify({'success': False, 'error': 'Query result is required for explanation'})
-        
-        # Run the async explanation using the dedicated explain_results method
-        loop = asyncio.new_event_loop()
-        asyncio.set_event_loop(loop)
-        
-        try:
-            explanation = loop.run_until_complete(
-                agent.explain_results(query_result, original_question)
-            )
-            return jsonify({
-                'success': True,
-                'explanation': explanation,
-                'timestamp': datetime.now().strftime('%Y-%m-%d %H:%M:%S')
-            })
-        finally:
-            loop.close()
-            
-    except Exception as e:
-        return jsonify({
-            'success': False,
-            'error': str(e)
-        })
-
-@app.route('/api/examples/<scenario>')
-def get_examples(scenario):
-    """Get example queries for a specific scenario"""
-    try:
-        import os
-    # Map scenarios to example files
-        scenario_files = {
-            'requests': 'app_insights_capsule/kql_examples/app_requests_kql_examples.md',
-            'exceptions': 'app_insights_capsule/kql_examples/app_exceptions_kql_examples.md',
-            'traces': 'app_insights_capsule/kql_examples/app_traces_kql_examples.md',
-            'dependencies': 'app_insights_capsule/kql_examples/app_dependencies_kql_examples.md',
-            'custom_events': 'app_insights_capsule/kql_examples/app_custom_events_kql_examples.md',
-            'page_views': 'app_insights_capsule/kql_examples/app_page_views_kql_examples.md',
-            'performance': 'app_insights_capsule/kql_examples/app_performance_kql_examples.md',
-            'usage': 'usage_kql_examples.md'
-        }
-        
-        if scenario not in scenario_files:
-            return jsonify({
-                'success': False,
-                'error': f'Unknown scenario: {scenario}'
-            })
-        
-        filename = scenario_files[scenario]
-        
-        if not os.path.exists(filename):
-            return jsonify({
-                'success': False,
-                'error': f'Example file not found: {filename}'
-            })
-        
-        # Read and parse the example file
-        with open(filename, 'r', encoding='utf-8') as file:
-            content = file.read()
-        
-        # Extract example queries (simple parsing - look for lines starting with specific patterns)
-        examples = []
-        lines = content.split('\n')
-        current_example = None
-        
-        for line in lines:
-            line = line.strip()
-            if line.startswith('# ') or line.startswith('## '):
-                if current_example:
-                    examples.append(current_example)
-                current_example = line.replace('#', '').strip()
-            elif line.startswith('- ') and current_example:
-                example_text = line.replace('- ', '').strip()
-                if example_text:
-                    examples.append(example_text)
-                    current_example = None
-    # If we have fewer than 5 examples, add some generic ones
-        if len(examples) < 5:
-            generic_examples = {
-                'requests': [
-                    'Show me failed requests from the last hour',
-                    'What are the slowest requests in the last 24 hours?',
-                    'Show me requests with response time > 5 seconds',
-                    'Get the top 10 most frequent request URLs',
-                    'Show me requests grouped by status code'
-                ],
-                'exceptions': [
-                    'Show me recent exceptions',
-                    'What are the most common exception types?',
-                    'Show me exceptions from the last 6 hours',
-                    'Get exception count by severity level',
-                    'Show me exceptions grouped by operation name'
-                ],
-                'traces': [
-                    'Show me recent trace logs',
-                    'What are the most frequent trace messages?',
-                    'Show me error traces from the last hour',
-                    'Get traces with specific severity level',
-                    'Show me traces grouped by source'
-                ],
-                'dependencies': [
-                    'Show me dependency failures',
-                    'What are the slowest dependencies?',
-                    'Show me dependencies with high failure rate',
-                    'Get dependency calls from the last hour',
-                    'Show me dependencies grouped by type'
-                ],
-                'custom_events': [
-                    'Show me recent custom events',
-                    'What are the most frequent custom event types?',
-                    'Show me custom events from the last hour',
-                    'Get custom events grouped by name',
-                    'Show me custom events with specific properties'
-                ],
-                'page_views': [
-                    'Show me page views from the last hour',
-                    'What are the most popular pages?',
-                    'Show me page views grouped by browser',
-                    'Get page load times by URL',
-                    'Show me page views by geographic location'
-                ],
-                'performance': [
-                    'Show me performance counters',
-                    'What are the CPU usage trends?',
-                    'Show me memory usage over time',
-                    'Get performance metrics for the last hour',
-                    'Show me performance counters by category'
-                ],
-                'usage': [
-                    'Show me user activity patterns',
-                    'What are the most popular features?',
-                    'Show me usage statistics by region',
-                    'Get daily active users',
-                    'Show me usage trends over time'
-                ]
-            }
-            
-            if scenario in generic_examples:
-                examples.extend(generic_examples[scenario][:5-len(examples)])
-        
-        # Limit to top 8 examples
-        examples = examples[:8]
-        
-        return jsonify({
-            'success': True,
-            'result': {
-                'type': 'example_suggestions',
-                'scenario': scenario,
-                'suggestions': examples,
-                'count': len(examples)
-            }
-        })
-        
-    except Exception as e:
-        return jsonify({
-            'success': False,
-            'error': str(e)
-        })
-
-@app.route('/api/workspace-examples', methods=['POST'])
-def discover_workspace_examples():
-    """Discover workspace tables and map them to available example queries"""
-    global agent, workspace_id
-    
-    try:
-        # Allow workspace examples discovery even without agent initialization
-        # since we're just showing available example files
-        
-        import os
-        import glob
-        
-        # Define table mappings to example files
-        table_examples_map = {
-            'AppRequests': {
-                'file': 'app_insights_capsule/kql_examples/app_requests_kql_examples.md',
-                'category': 'Application Insights',
-                'description': 'HTTP requests to your application'
-            },
-            'AppExceptions': {
-                'file': 'app_insights_capsule/kql_examples/app_exceptions_kql_examples.md', 
-                'category': 'Application Insights',
-                'description': 'Exceptions thrown by your application'
-            },
-            'AppTraces': {
-                'file': 'app_insights_capsule/kql_examples/app_traces_kql_examples.md',
-                'category': 'Application Insights', 
-                'description': 'Custom trace logs from your application'
-            },
-            'AppDependencies': {
-                'file': 'app_insights_capsule/kql_examples/app_dependencies_kql_examples.md',
-                'category': 'Application Insights',
-                'description': 'External dependencies called by your application'
-            },
-            'AppPageViews': {
-                'file': 'app_insights_capsule/kql_examples/app_page_views_kql_examples.md',
-                'category': 'Application Insights',
-                'description': 'Page views in your web application'
-            },
-            'AppCustomEvents': {
-                'file': 'app_insights_capsule/kql_examples/app_custom_events_kql_examples.md',
-                'category': 'Application Insights', 
-                'description': 'Custom events tracked by your application'
-            },
-            'AppPerformanceCounters': {
-                'file': 'app_insights_capsule/kql_examples/app_performance_kql_examples.md',
-                'category': 'Application Insights',
-                'description': 'Performance counters and metrics'
-            },
-            'Usage': {
-                'file': 'usage_kql_examples.md',
-                'category': 'Usage Analytics',
-                'description': 'User behavior and usage patterns'
-            }
-        }
-        
-        # Get available example files
-        example_files = glob.glob('*_kql_examples.md')
-        available_examples = {}
-        
-        for table, info in table_examples_map.items():
-            if os.path.exists(info['file']):
-                available_examples[table] = info
-        
-        # Count examples by category
-        example_categories = {}
-        for table, info in available_examples.items():
-            category = info['category']
-            example_categories[category] = example_categories.get(category, 0) + 1
-        
-        # Simulate discovered tables (in a real implementation, you'd query the workspace)
-        discovered_tables = list(available_examples.keys())
-        
-        # Create summary
-        summary = {
-            'workspace_id': workspace_id or 'Not configured',
-            'total_tables': len(discovered_tables),
-            'tables_with_examples': len(available_examples),
-            'example_categories': example_categories
-        }
-        
-        # Create table details in the format expected by the frontend
-        available_examples_formatted = {}
-        for table in discovered_tables:
-            if table in available_examples:
-                info = available_examples[table]
-                available_examples_formatted[table] = {
-                    'table_info': {
-                        'record_count': 10000,  # Simulated count, would be real in production
-                        'category': info['category'],
-                        'description': info['description']
-                    },
-                    'examples': [
-                        {
-                            'source': '',
-                            'description': '',  # Remove duplicate description (now shown in table header)
-                            'query_count': 5  # Simulated count
-                        }
-                    ]
-                }
-        
-        return jsonify({
-            'success': True,
-            'summary': summary,
-            'available_examples': available_examples_formatted,
-            'timestamp': datetime.now().strftime('%Y-%m-%d %H:%M:%S')
-        })
-
-    except Exception as e:
-        return jsonify({
-            'success': False,
-            'error': str(e)
-        })
-
-@app.route('/api/example-catalog', methods=['POST'])
-def example_catalog():
-    """Return unified example + (optional) live schema catalog.
-
-    Expects JSON body: {"include_schema": bool, "force": bool}
-    """
-    global workspace_id
-    try:
-        req = request.get_json(silent=True) or {}
-        include_schema = bool(req.get('include_schema', True))
-        force = bool(req.get('force', False))
-        catalog = load_example_catalog(workspace_id, include_schema=include_schema, force=force)
-        return jsonify({
-            'success': True,
-            'catalog': catalog
-        })
-    except Exception as e:  # Broad catch acceptable for endpoint boundary
-        return jsonify({
-            'success': False,
-            'error': str(e)
-        })
-
-@app.route('/static/<path:filename>')
-def static_files(filename):
-    """Serve static files"""
-    return send_from_directory('static', filename)
-
-if __name__ == '__main__':
-    print("🌐 Starting Natural Language KQL Agent Web Interface...")
-    print("📊 Features available:")
-    print("   - Natural language to KQL translation")
-    print("   - Interactive workspace setup")
-    print("   - Query execution and results display")
-    print("   - Example queries and suggestions")
-    print("   - Workspace table discovery")
-    print("🚀 Starting server on http://localhost:8080")
-    
-    try:
-        app.run(debug=True, host='0.0.0.0', port=8080)
-    except KeyboardInterrupt:
-        print("\n🛑 Web Interface stopped")
-    except Exception as e:
-        print(f"❌ Error starting web interface: {e}")
-        import traceback
+#!/usr/bin/env python3
+"""
+Web Interface for Natural Language KQL Agent
+A Flask web application that provides a user-friendly interface for the KQL agent
+"""
+
+from flask import Flask, render_template, request, jsonify, send_from_directory
+import asyncio
+import os
+import sys
+import traceback
+from datetime import datetime, timedelta, timezone
+import threading
+import re
+from urllib import request as urlrequest
+from urllib.error import URLError, HTTPError
+
+# Add the project root to Python path
+sys.path.insert(0, os.path.dirname(os.path.abspath(__file__)))
+
+# Import the KQL agent
+from logs_agent import KQLAgent
+try:
+    from azure.identity import DefaultAzureCredential  # type: ignore
+    from azure.monitor.query import LogsQueryClient  # type: ignore
+except Exception:  # Library might not be installed yet; schema fetch will be skipped
+    DefaultAzureCredential = None  # type: ignore
+    LogsQueryClient = None  # type: ignore
+from example_catalog import load_example_catalog
+from schema_manager import get_workspace_schema
+
+
+app = Flask(__name__)
+
+
+# Generic examples fallback
+GENERIC_EXAMPLES = {
+    'Application Insights': [
+        'Show me failed requests from the last hour',
+        'Show me recent exceptions',
+        'Show me recent trace logs',
+        'Show me dependency failures',
+        'Show me page views from the last hour',
+        'Show me performance counters',
+    ],
+    'Usage Analytics': [
+        'Show me user activity patterns',
+        'Get daily active users',
+        'Show me usage statistics by region',
+        'Show me usage trends over time',
+    ],
+}
+
+# New endpoint: Suggest example queries based on resource type (dynamic mapping)
+@app.route('/api/resource-examples', methods=['POST'])
+def resource_examples():
+    """Suggest example queries for a given resource type, dynamically discovered from NGSchema and app_insights_capsule."""
+    try:
+        import glob
+        data = request.get_json()
+        resource_type = data.get('resource_type', '').strip()
+        if not resource_type:
+            return jsonify({'success': False, 'error': 'Resource type is required'})
+
+        # Dynamically build mapping: resource_type -> example file
+        example_file = None
+        # 1. Search NGSchema for resource type folders with kql_examples.md
+        ngschema_dir = os.path.join(os.path.dirname(__file__), 'NGSchema')
+        if os.path.exists(ngschema_dir):
+            for root, dirs, files in os.walk(ngschema_dir):
+                for d in dirs:
+                    if d.lower() == resource_type.replace(' ', '').lower():
+                        kql_files = glob.glob(os.path.join(root, d, '*_kql_examples.md'))
+                        if kql_files:
+                            example_file = kql_files[0]
+                            break
+                if example_file:
+                    break
+        # 2. Fallback: search app_insights_capsule/kql_examples
+        if not example_file:
+            capsule_dir = os.path.join(os.path.dirname(__file__), 'app_insights_capsule', 'kql_examples')
+            if os.path.exists(capsule_dir):
+                kql_files = glob.glob(os.path.join(capsule_dir, '*_kql_examples.md'))
+                for f in kql_files:
+                    # Try to match resource_type in filename
+                    if resource_type.replace(' ', '').lower() in os.path.basename(f).lower():
+                        example_file = f
+                        break
+        # 3. Fallback: usage_kql_examples.md for Usage Analytics
+        if not example_file and resource_type.lower() == 'usage analytics':
+            usage_file = os.path.join(os.path.dirname(__file__), 'usage_kql_examples.md')
+            if os.path.exists(usage_file):
+                example_file = usage_file
+
+        examples = []
+        if example_file and os.path.exists(example_file):
+            with open(example_file, 'r', encoding='utf-8') as f:
+                content = f.read()
+            lines = content.split('\n')
+            for line in lines:
+                line = line.strip()
+                if line.startswith('- '):
+                    examples.append(line[2:].strip())
+                elif line.startswith('# '):
+                    continue
+            # Fallback to generic if not enough
+            if len(examples) < 5:
+                examples.extend(GENERIC_EXAMPLES.get(resource_type, [])[:5-len(examples)])
+        else:
+            # Use generic examples if file not found
+            examples = GENERIC_EXAMPLES.get(resource_type, [])
+
+        examples = examples[:8]
+
+        return jsonify({
+            'success': True,
+            'resource_type': resource_type,
+            'examples': examples,
+            'count': len(examples),
+            'source_file': example_file or 'generic',
+        })
+    except Exception as e:
+        return jsonify({'success': False, 'error': str(e)})
+
+# New endpoint to fetch and print workspace schema on demand
+@app.route('/api/fetch-workspace-schema', methods=['POST'])
+def fetch_workspace_schema():
+    """Fetch workspace schema and print to console only."""
+    global workspace_id
+    try:
+        data = request.get_json()
+        workspace = data.get('workspace_id', '').strip()
+        if not workspace:
+            return jsonify({'success': False, 'error': 'Workspace ID is required'})
+        threading.Thread(target=_fetch_workspace_tables, args=(workspace,), daemon=True).start()
+        return jsonify({'success': True, 'message': f'Workspace schema fetch started for {workspace}'})
+    except Exception as e:
+        return jsonify({'success': False, 'error': str(e)})
+
+@app.route('/api/resource-schema', methods=['GET'])
+def resource_schema():
+    """Return manifest-derived schema plus per-table metadata (with docs fallback)."""
+    try:
+        data = _scan_manifest_resource_types()
+        manifest_meta = data.get('table_metadata', {}) or {}
+        table_queries = data.get('table_queries', {}) or {}
+        enriched_meta = {}
+        # Do NOT fetch docs queries broadly here to avoid 404 spam; only manifest queries retained.
+        augmented_table_queries = table_queries  # legacy key name preserved for response shape
+        for t in sorted({tbl for tbls in data.get('resource_type_tables', {}).values() for tbl in tbls}):
+            meta = manifest_meta.get(t, {}).copy()
+            # If missing description or columns, attempt docs enrichment
+            need_desc = not meta.get('description')
+            need_cols = not meta.get('columns')
+            if need_desc or need_cols:
+                docs_meta = _fetch_table_docs_full(t)
+                if docs_meta:
+                    if need_desc and docs_meta.get('description'):
+                        meta['description'] = docs_meta['description']
+                    if need_cols and docs_meta.get('columns'):
+                        # Align doc columns shape (already name/type/description)
+                        meta['columns'] = docs_meta['columns']
+            enriched_meta[t] = meta
+        return jsonify({
+            'success': True,
+            'counts': data.get('counts', {}),
+            'resource_types': data.get('resource_types', []),
+            'providers': data.get('providers', []),
+            'resource_type_tables': data.get('resource_type_tables', {}),
+            'table_queries': augmented_table_queries,
+            'table_metadata': enriched_meta,
+            'retrieved_at': data.get('retrieved_at')
+        })
+    except Exception as e:  # noqa: BLE001
+        return jsonify({'success': False, 'error': str(e)})
+
+# Global agent instance
+agent = None
+workspace_id = None
+_workspace_schema_cache = {}  # legacy reference retained (now thin wrapper around SchemaManager)
+_workspace_resource_types_cache = {}  # deprecated: manifest data now supplied via SchemaManager
+_workspace_queries_cache = {}
+_ms_docs_table_resource_type_cache = {}  # table_name -> resource_type | 'unknown resource type'
+_ms_docs_table_full_cache = {}           # table_name -> { description, columns:[{name,type,description}], fetched_at }
+_ms_docs_table_queries_cache = {}        # table_name -> [ { name, description } ]
+
+# Shared Azure credential (created once to avoid multiple az login prompts)
+_azure_credential = None
+_credential_creation_lock = threading.Lock()
+
+# Static fallback map for common Application Insights (Azure Monitor 'classic' AI) derived tables
+_STATIC_FALLBACK_TABLE_RESOURCE_TYPES = {
+    # App Insights standard tables
+    'AppRequests': 'microsoft.insights/components',
+    'AppDependencies': 'microsoft.insights/components',
+    'AppTraces': 'microsoft.insights/components',
+    'AppExceptions': 'microsoft.insights/components',
+    'AppAvailabilityResults': 'microsoft.insights/components',
+    'AppPageViews': 'microsoft.insights/components',
+    'AppPerformanceCounters': 'microsoft.insights/components',
+    'AppBrowserTimings': 'microsoft.insights/components',
+    'AppCustomEvents': 'microsoft.insights/components',
+    'AppCustomMetrics': 'microsoft.insights/components',
+    'AppMetric': 'microsoft.insights/components',
+    'AppMetrics': 'microsoft.insights/components',
+    'AppSessions': 'microsoft.insights/components',
+    'AppEvents': 'microsoft.insights/components',
+    'AppPageViewPerformance': 'microsoft.insights/components'
+}
+
+
+def _lookup_table_resource_type_doc(table_name: str, timeout: float = 4.0) -> str:
+    """Best-effort lookup of resource type for a given table via public Microsoft Docs.
+
+    Tries https://learn.microsoft.com/en-us/azure/azure-monitor/reference/tables/{table}
+    Table pages typically include a "Resource type:" label followed by a provider/resourceType value.
+    Returns discovered resource type string or 'unknown resource type'.
+    Caches results per process. Keeps failures cached to avoid repeated outbound calls.
+    """
+    if not table_name:
+        return 'unknown resource type'
+    cache_key = table_name
+    # Static fallback first (case-insensitive)
+    for k, v in _STATIC_FALLBACK_TABLE_RESOURCE_TYPES.items():
+        if k.lower() == table_name.lower():
+            return v
+    if cache_key in _ms_docs_table_resource_type_cache:
+        return _ms_docs_table_resource_type_cache[cache_key]
+    slug = table_name.lower()
+    url = f"https://learn.microsoft.com/en-us/azure/azure-monitor/reference/tables/{slug}"
+    try:
+        req = urlrequest.Request(url, headers={
+            'User-Agent': 'AzMonLogsAgent/1.0 (+https://github.com/noakup)'
+        })
+        with urlrequest.urlopen(req, timeout=timeout) as resp:
+            if resp.status != 200:
+                _ms_docs_table_resource_type_cache[cache_key] = 'unknown resource type'
+                return 'unknown resource type'
+            content = resp.read().decode('utf-8', errors='ignore')
+            # Heuristic: look for 'Resource type' line then capture next provider/resourceType token
+            # Common patterns: <strong>Resource type:</strong> Microsoft.Insights/components
+            # or visible text 'Resource type: microsoft.operationalinsights/workspaces'
+            m = re.search(r'Resource\s*type:?\s*</?strong>[^A-Za-z0-9/]*([A-Za-z0-9_.-]+/[A-Za-z0-9_.-]+)', content, re.IGNORECASE)
+            if not m:
+                # Fallback: search anywhere for microsoft.<provider>/<resourcetype> preceded by 'Resource type'
+                m = re.search(r'Resource\s*type:?[^\n]{0,120}?([A-Za-z0-9_.-]+/[A-Za-z0-9_.-]+)', content, re.IGNORECASE)
+            if m:
+                rtype = m.group(1)
+                # Normalize provider casing (Microsoft.*) if missing capital M
+                if rtype.lower().startswith('microsoft.') and not rtype.startswith('Microsoft.'):
+                    rtype = 'Microsoft.' + rtype.split('.', 1)[1]
+                _ms_docs_table_resource_type_cache[cache_key] = rtype
+                return rtype
+    except (HTTPError, URLError, TimeoutError, ValueError) as e:  # noqa: PERF203 - broad acceptable for network
+        print(f"[Docs Enrichment] Failed to fetch {url}: {e}")
+    except Exception as e:  # noqa: BLE001
+        print(f"[Docs Enrichment] Unexpected error for {url}: {e}")
+    _ms_docs_table_resource_type_cache[cache_key] = 'unknown resource type'
+    return 'unknown resource type'
+
+
+def _fetch_table_docs_full(table_name: str, timeout: float = 6.0) -> dict:
+    """Fetch table description and columns from Microsoft Docs table reference page.
+
+    Caches results in _ms_docs_table_full_cache. Returns a dict:
+      { description:str, columns:[{name,type,description}], fetched_at:str }
+    """
+    if not table_name:
+        return {}
+    if table_name in _ms_docs_table_full_cache:
+        return _ms_docs_table_full_cache[table_name]
+    slug = table_name.lower()
+    url = f"https://learn.microsoft.com/azure/azure-monitor/reference/tables/{slug}"
+    try:
+        req = urlrequest.Request(url, headers={'User-Agent': 'AzMonLogsAgent/1.0 (+https://github.com/noakup)'})
+        with urlrequest.urlopen(req, timeout=timeout) as resp:
+            if resp.status != 200:
+                return {}
+            html = resp.read().decode('utf-8', errors='ignore')
+        # Very lightweight parsing heuristics (avoid full HTML parser to keep deps minimal)
+        # Description: first <p> after <h1> or meta description
+        desc_match = re.search(r'<h1[^>]*>.*?</h1>\s*<p>(.*?)</p>', html, re.IGNORECASE | re.DOTALL)
+        description = ''
+        if desc_match:
+            description = re.sub(r'<[^>]+>', '', desc_match.group(1)).strip()
+        # Columns: look for markdown-like table rendered as HTML <table> with column headers Name, Type
+        columns = []
+        table_sections = re.findall(r'<table.*?>.*?</table>', html, re.IGNORECASE | re.DOTALL)
+        for sect in table_sections:
+            if re.search(r'<th[^>]*>\s*Name\s*</th>', sect, re.IGNORECASE) and re.search(r'<th[^>]*>\s*Type\s*</th>', sect, re.IGNORECASE):
+                # Extract rows
+                rows = re.findall(r'<tr>(.*?)</tr>', sect, re.IGNORECASE | re.DOTALL)
+                for r in rows[1:]:  # skip header
+                    cols = re.findall(r'<t[dh][^>]*>(.*?)</t[dh]>', r, re.IGNORECASE | re.DOTALL)
+                    if len(cols) >= 2:
+                        cname = re.sub(r'<[^>]+>', '', cols[0]).strip()
+                        ctype = re.sub(r'<[^>]+>', '', cols[1]).strip()
+                        cdesc = ''
+                        if len(cols) >= 3:
+                            cdesc = re.sub(r'<[^>]+>', '', cols[2]).strip()
+                        if cname:
+                            columns.append({'name': cname, 'type': ctype, 'description': cdesc})
+                if columns:
+                    break
+        record = {
+            'description': description,
+            'columns': columns,
+            'fetched_at': datetime.now(timezone.utc).isoformat()
+        }
+        _ms_docs_table_full_cache[table_name] = record
+        return record
+    except Exception as e:  # noqa: BLE001
+        print(f"[Docs Enrichment] Failed full table fetch for {table_name}: {e}")
+        return {}
+
+
+def _fetch_table_docs_queries(table_name: str, timeout: float = 6.0) -> list:
+    """Fetch example queries for a table from Microsoft Docs queries page.
+
+    Heuristic extraction pattern:
+      <h3>Query Title</h3> (sometimes h2)
+      <p>Short description sentence.</p>
+      <pre><code class="lang-kusto">KQL HERE</code></pre>
+
+    Returns list of { name, description, code, source='docs' }.
+    Caches results per table.
+    """
+    if not table_name:
+        return []
+    if table_name in _ms_docs_table_queries_cache:
+        return _ms_docs_table_queries_cache[table_name]
+    slug = table_name.lower()
+    url = f"https://learn.microsoft.com/azure/azure-monitor/reference/queries/{slug}"
+    try:
+        req = urlrequest.Request(url, headers={'User-Agent': 'AzMonLogsAgent/1.0 (+https://github.com/noakup)'})
+        with urlrequest.urlopen(req, timeout=timeout) as resp:
+            if resp.status != 200:
+                return []
+            html_text = resp.read().decode('utf-8', errors='ignore')
+        import html as html_lib  # local import to avoid global namespace clutter
+        queries = []
+        # Find all h2/h3 headings as potential query titles
+        heading_iter = list(re.finditer(r'<h[23][^>]*>(.*?)</h[23]>', html_text, re.IGNORECASE | re.DOTALL))
+        for idx, match in enumerate(heading_iter):
+            raw_title = match.group(1)
+            title_clean = re.sub(r'<[^>]+>', '', raw_title).strip()
+            if not title_clean:
+                continue
+            # Slice segment until next heading or limited length
+            start = match.end()
+            end = heading_iter[idx + 1].start() if idx + 1 < len(heading_iter) else len(html_text)
+            segment = html_text[start:end]
+            # Description: first <p>...</p>
+            desc_match = re.search(r'<p>(.*?)</p>', segment, re.IGNORECASE | re.DOTALL)
+            desc_clean = ''
+            if desc_match:
+                desc_clean = re.sub(r'<[^>]+>', '', desc_match.group(1)).strip()
+            # Code: prefer <pre><code ...>...</code></pre>
+            code_match = re.search(r'<pre[^>]*>\s*<code[^>]*>([\s\S]*?)</code>\s*</pre>', segment, re.IGNORECASE)
+            if not code_match:
+                # fallback single code tag
+                code_match = re.search(r'<code[^>]*>([\s\S]*?)</code>', segment, re.IGNORECASE)
+            code_text = ''
+            if code_match:
+                code_text = code_match.group(1)
+                # Remove HTML tags inside code (rare) and unescape entities
+                code_text = re.sub(r'<[^>]+>', '', code_text)
+                code_text = html_lib.unescape(code_text).strip()
+            # Only record if we have at least a code block (to ensure it's an actual query example)
+            if code_text:
+                queries.append({
+                    'name': title_clean,
+                    'description': desc_clean,
+                    'code': code_text,
+                    'source': 'docs'
+                })
+        _ms_docs_table_queries_cache[table_name] = queries
+        return queries
+    except Exception as e:  # noqa: BLE001
+        print(f"[Docs Enrichment] Failed table queries fetch for {table_name}: {e}")
+        return []
+
+
+@app.route('/api/workspace-schema', methods=['GET'])
+def workspace_schema():
+    """Return workspace-specific table information, intersected with manifest catalog.
+
+    Response structure:
+      success: bool
+      status: 'ready'|'pending'|'uninitialized'
+      workspace_id: str|None
+      counts: {
+         workspace_tables: int,
+         manifest_tables: int,
+         matched_tables: int,
+         unmatched_tables: int,
+         resource_types_with_data: int
+      }
+      tables: [
+         { name, workspace_resource_type, in_manifest, manifest_resource_type, provider }
+      ]
+      resource_type_tables: { resource_type: [tableName,...] }  # only those present in workspace
+      providers: { provider: { 'tables': int, 'resource_types': int } }
+      unmatched_tables: [tableName,...]  # tables seen in workspace but not in manifests
+
+    Pending scenarios:
+      - If no workspace has been set up -> status=uninitialized
+      - If workspace set but enumeration not yet cached -> status=pending (kick off background fetch if not running)
+    """
+    global workspace_id
+    if not workspace_id:
+        return jsonify({'success': False, 'status': 'uninitialized', 'error': 'Workspace not initialized via /api/setup'})
+
+    # Ensure manifest catalog is available
+    manifest_data = _scan_manifest_resource_types()
+    manifest_tables_index = {}
+    for rt, tbls in manifest_data.get('resource_type_tables', {}).items():
+        for t in tbls:
+            manifest_tables_index.setdefault(t, []).append(rt)
+
+    ws_cache = _workspace_schema_cache.get(workspace_id)
+    if not ws_cache:
+        # Instead of returning 'pending' (which forced the UI to poll and showed an empty schema),
+        # perform a synchronous fetch once so the first response can already be 'ready'.
+        # This avoids the scenario where the console shows enumeration success but the UI remains empty.
+        _fetch_workspace_tables(workspace_id)
+        ws_cache = _workspace_schema_cache.get(workspace_id)
+        if not ws_cache:  # Still unavailable (unexpected)
+            threading.Thread(target=_fetch_workspace_tables, args=(workspace_id,), daemon=True).start()
+            return jsonify({'success': False, 'status': 'pending', 'workspace_id': workspace_id})
+
+    workspace_tables = ws_cache.get('tables', [])
+    enriched = []
+    matched = 0
+    unmatched = []
+    resource_type_subset = {}
+    provider_summary = {}
+
+    for entry in workspace_tables:
+        tname = entry.get('name')
+        ws_rt = entry.get('resource_type') or 'Unknown'
+        manifest_rts = manifest_tables_index.get(tname, [])
+        in_manifest = bool(manifest_rts)
+        if in_manifest:
+            matched += 1
+            # Build subset mapping: include table under each manifest resource type it appears in
+            for mrt in manifest_rts:
+                resource_type_subset.setdefault(mrt, []).append(tname)
+                provider = mrt.split('/')[0]
+                provider_summary.setdefault(provider, {'tables': 0, 'resource_types': set()})
+                provider_summary[provider]['tables'] += 1
+                provider_summary[provider]['resource_types'].add(mrt)
+        else:
+            unmatched.append(tname)
+        enriched.append({
+            'name': tname,
+            'workspace_resource_type': ws_rt,
+            'in_manifest': in_manifest,
+            'manifest_resource_type': manifest_rts[0] if manifest_rts else None,
+            'manifest_resource_types': manifest_rts,
+            'provider': (manifest_rts[0].split('/')[0] if manifest_rts else None)
+        })
+
+    # Enrich unmatched tables using Microsoft Docs table pages (best-effort)
+    doc_enriched = 0
+    if unmatched:
+        for table in unmatched:
+            doc_rtype = _lookup_table_resource_type_doc(table)
+            # Normalize to lowercase provider/resource type to be consistent (as per docs examples)
+            if doc_rtype != 'unknown resource type':
+                doc_rtype = doc_rtype.strip()
+                # Ensure pattern provider/resourceType; if uppercase Microsoft.* keep as-is else lowercase
+                if '/' in doc_rtype:
+                    parts = doc_rtype.split('/')
+                    if len(parts) == 2:
+                        # Keep original provider case if startswith Microsoft., else lowercase both
+                        if not parts[0].startswith('Microsoft.'):
+                            doc_rtype = f"{parts[0].lower()}/{parts[1].lower()}"
+                else:
+                    # Not a recognized pattern, mark unknown
+                    doc_rtype = 'unknown resource type'
+            # Update enriched list entry
+            for e in enriched:
+                if e['name'] == table:
+                    e['doc_resource_type'] = doc_rtype
+                    if doc_rtype != 'unknown resource type' and not e.get('provider'):
+                        e['provider'] = doc_rtype.split('/')[0]
+                    break
+            # If a resource type was found (not unknown), include in subset; otherwise bucket under 'unknown resource type'
+            target_rtype = doc_rtype if doc_rtype != 'unknown resource type' else 'unknown resource type'
+            if target_rtype not in resource_type_subset:
+                resource_type_subset[target_rtype] = []
+            resource_type_subset[target_rtype].append(table)
+            if target_rtype != 'unknown resource type':
+                provider = target_rtype.split('/')[0]
+            else:
+                provider = 'unknown'
+            provider_summary.setdefault(provider, {'tables': 0, 'resource_types': set()})
+            provider_summary[provider]['tables'] += 1
+            if target_rtype != 'unknown resource type':
+                provider_summary[provider]['resource_types'].add(target_rtype)
+            doc_enriched += 1
+
+    # Normalize provider summary sets to counts (after enrichment)
+    provider_summary_out = {
+        prov: {'tables': info['tables'], 'resource_types': len(info['resource_types']) if isinstance(info['resource_types'], set) else info['resource_types']}
+        for prov, info in provider_summary.items()
+    }
+
+    # Build per-table queries mapping (manifest first, docs fallback)
+    manifest_table_queries = manifest_data.get('table_queries', {}) or {}
+    workspace_table_queries = {}
+    tables_with_manifest_queries = 0
+    tables_with_docs_queries = 0
+    for tinfo in enriched:
+        tname = tinfo['name']
+        m_list = manifest_table_queries.get(tname)
+        if m_list:
+            workspace_table_queries[tname] = m_list
+            tables_with_manifest_queries += 1
+        else:
+            # Attempt docs query enrichment only if not in manifest
+            docs_q = _fetch_table_docs_queries(tname)
+            if docs_q:
+                workspace_table_queries[tname] = []
+                for q in docs_q:
+                    if q.get('name') and q.get('code'):
+                        workspace_table_queries[tname].append({
+                            'name': q.get('name'),
+                            'description': q.get('description'),
+                            'code': q.get('code'),
+                            'source': 'docs'
+                        })
+                if workspace_table_queries.get(tname):
+                    tables_with_docs_queries += 1
+
+    response = {
+        'success': True,
+        'status': 'ready',
+        'workspace_id': workspace_id,
+        'counts': {
+            'workspace_tables': len(workspace_tables),
+            'manifest_tables': sum(len(v) for v in manifest_data.get('resource_type_tables', {}).values()),
+            'matched_tables': matched,
+            'unmatched_tables': len(unmatched),
+            'resource_types_with_data': len(resource_type_subset)
+        },
+        'tables': enriched,
+        'resource_type_tables': resource_type_subset,
+        'providers': provider_summary_out,
+        'unmatched_tables': unmatched,
+        'retrieved_at': ws_cache.get('retrieved_at'),
+        'doc_enrichment': {
+            'performed': bool(unmatched),
+            'enriched_tables': doc_enriched,
+            'cache_size': len(_ms_docs_table_resource_type_cache)
+        },
+        # Workspace scoped table metadata (manifest first, docs fallback)
+        'table_metadata': {},
+        'table_queries': workspace_table_queries,
+        'query_enrichment': {
+            'tables_with_manifest_queries': tables_with_manifest_queries,
+            'tables_with_docs_queries': tables_with_docs_queries
+        }
+    }
+    try:
+        manifest_meta = manifest_data.get('table_metadata', {}) or {}
+        for tinfo in enriched:
+            tname = tinfo['name']
+            meta = manifest_meta.get(tname, {}).copy()
+            if not meta.get('description') or not meta.get('columns'):
+                docs_meta = _fetch_table_docs_full(tname)
+                if docs_meta:
+                    if not meta.get('description') and docs_meta.get('description'):
+                        meta['description'] = docs_meta['description']
+                    if not meta.get('columns') and docs_meta.get('columns'):
+                        meta['columns'] = docs_meta['columns']
+            response['table_metadata'][tname] = meta
+    except Exception as e:  # noqa: BLE001
+        print(f"[Workspace Schema] Metadata enrichment error: {e}")
+    # Print final enriched workspace schema to console (pretty JSON)
+    try:
+        import json as _json
+        print('[Workspace Schema] Final enriched schema (truncated to 20000 chars if large):')
+        schema_str = _json.dumps(response, indent=2)
+        if len(schema_str) > 20000:
+            print(schema_str[:20000] + '\n...<truncated>...')
+        else:
+            print(schema_str)
+    except Exception as e:  # noqa: BLE001
+        print(f"[Workspace Schema] Failed to print final schema: {e}")
+    return jsonify(response)
+
+
+def _scan_manifest_resource_types() -> dict:
+    """Scan NGSchema manifest files to enumerate resource types/providers, map tables, and pick up query definitions.
+
+    Returns a dict with keys:
+        resource_types: List[str]
+        providers: List[str]
+        counts: { 'resource_types': int, 'providers': int, 'tables': int }
+        resource_type_tables: { resource_type: [tableName, ...] }
+        table_resource_type: { tableName: resource_type }
+        queries: [ { 'resource_type': str, 'provider': str, 'name': str, 'description': str, 'table': str|None, 'path': str|None, 'manifest_file': str } ]
+        queries_by_provider: { provider: [query, ...] }
+        queries_by_resource_type: { resource_type: [query, ...] }
+        retrieved_at: ISO timestamp
+
+    Query extraction heuristics:
+        - Look for top-level or nested keys named 'queries', 'sampleQueries', 'queryExamples'
+        - Each item may include name/description/table/path or similar fields
+        - Record path relative to repo if provided or attempt to infer when key 'file'/'path' present
+    """
+    if _workspace_resource_types_cache.get('resource_types') and _workspace_resource_types_cache.get('resource_type_tables'):
+        return _workspace_resource_types_cache
+
+    base_dir = os.path.join(os.path.dirname(__file__), 'NGSchema')
+    if not os.path.isdir(base_dir):
+        print('[Manifest Scan] NGSchema directory not found; skipping.')
+        _workspace_resource_types_cache.update({
+            'resource_types': [],
+            'providers': [],
+            'counts': {'resource_types': 0, 'providers': 0, 'tables': 0},
+            'resource_type_tables': {},
+            'table_resource_type': {},
+            'retrieved_at': datetime.now(timezone.utc).isoformat()
+        })
+        return _workspace_resource_types_cache
+
+    import json
+    resource_types = set()
+    resource_type_tables = {}
+    table_resource_type = {}
+    table_metadata = {}  # table_name -> { description, columns: [ {name,type,description?} ], resource_types:[...] }
+    extracted_queries = []  # flat list of query metadata
+    table_queries = {}      # table_name -> [ { name, description, resource_type, provider, manifest_file } ]
+    manifest_files = []
+    for root, _, files in os.walk(base_dir):
+        for fname in files:
+            if fname.endswith('.manifest.json'):
+                manifest_files.append(os.path.join(root, fname))
+
+    print(f'[Manifest Scan] Found {len(manifest_files)} manifest files. Parsing...')
+
+    def _extract_types(obj, current_resource_type=None, manifest_path=None):
+        if isinstance(obj, dict):
+            tval = obj.get('type')
+            if isinstance(tval, str) and '/' in tval:
+                resource_types.add(tval)
+                current_resource_type = tval
+                resource_type_tables.setdefault(current_resource_type, [])
+            # Possible query collections
+            for qkey in ('queries', 'sampleQueries', 'queryExamples'):
+                if qkey in obj and isinstance(obj[qkey], list):
+                    for q in obj[qkey]:
+                        if isinstance(q, dict):
+                            q_name = q.get('name') or q.get('title') or q.get('queryName')
+                            q_desc = q.get('description') or q.get('summary') or ''
+                            q_table = q.get('table') or q.get('tableName') or q.get('primaryTable')
+                            q_path = q.get('path') or q.get('file') or q.get('kqlFile') or q.get('kql_path')
+                            # Collect additional related tables arrays if present
+                            related_tables = set()
+                            for rt_key in ('relatedTables', 'related_tables', 'tables', 'relatedTableNames'):
+                                val = q.get(rt_key)
+                                if isinstance(val, list):
+                                    for tval in val:
+                                        if isinstance(tval, str) and tval:
+                                            related_tables.add(tval)
+                            if q_table:
+                                related_tables.add(q_table)
+                            if q_name:
+                                q_record = {
+                                    'resource_type': current_resource_type,
+                                    'provider': (current_resource_type.split('/')[0] if current_resource_type else None),
+                                    'name': q_name,
+                                    'description': q_desc,
+                                    'table': q_table,
+                                    'path': q_path,
+                                    'manifest_file': manifest_path,
+                                    'related_tables': sorted(related_tables) if related_tables else []
+                                }
+                                extracted_queries.append(q_record)
+                                # Index by each related table
+                                for rt_table in related_tables:
+                                    table_queries.setdefault(rt_table, []).append({
+                                        'name': q_name,
+                                        'description': q_desc,
+                                        'resource_type': current_resource_type,
+                                        'provider': (current_resource_type.split('/')[0] if current_resource_type else None),
+                                        'manifest_file': manifest_path
+                                    })
+            if 'tables' in obj and isinstance(obj['tables'], list):
+                for tbl in obj['tables']:
+                    if isinstance(tbl, dict):
+                        tname = tbl.get('name') or tbl.get('tableName')
+                        if tname and current_resource_type:
+                            if tname not in resource_type_tables[current_resource_type]:
+                                resource_type_tables[current_resource_type].append(tname)
+                                table_resource_type.setdefault(tname, current_resource_type)
+                            # Capture table metadata
+                            tdesc = tbl.get('description') or tbl.get('summary') or ''
+                            columns = []
+                            raw_cols = tbl.get('columns') or tbl.get('schema') or []
+                            if isinstance(raw_cols, list):
+                                for c in raw_cols:
+                                    if isinstance(c, dict):
+                                        cname = c.get('name') or c.get('columnName')
+                                        ctype = c.get('type') or c.get('dataType')
+                                        cdesc = c.get('description') or ''
+                                        if cname:
+                                            columns.append({'name': cname, 'type': ctype, 'description': cdesc})
+                            meta = table_metadata.setdefault(tname, {'descriptions': set(), 'columns': {}, 'resource_types': set()})
+                            if tdesc:
+                                meta['descriptions'].add(tdesc)
+                            meta['resource_types'].add(current_resource_type)
+                            for col in columns:
+                                existing = meta['columns'].get(col['name'])
+                                if not existing:
+                                    meta['columns'][col['name']] = {'type': col['type'], 'descriptions': set()}
+                                if col.get('type') and not meta['columns'][col['name']]['type']:
+                                    meta['columns'][col['name']]['type'] = col['type']
+                                if col.get('description'):
+                                    meta['columns'][col['name']]['descriptions'].add(col['description'])
+            for v in obj.values():
+                _extract_types(v, current_resource_type=current_resource_type, manifest_path=manifest_path)
+        elif isinstance(obj, list):
+            for item in obj:
+                _extract_types(item, current_resource_type=current_resource_type, manifest_path=manifest_path)
+
+    for mpath in manifest_files:
+        try:
+            with open(mpath, 'r', encoding='utf-8') as mf:
+                data = json.load(mf)
+            _extract_types(data, manifest_path=mpath)
+        except Exception as e:  # noqa: BLE001
+            print(f'[Manifest Scan] Error parsing {mpath}: {e}')
+
+    providers = {rt.split('/')[0] for rt in resource_types}
+    resource_types_list = sorted(resource_types)
+    providers_list = sorted(providers)
+
+    # Organize queries by provider and resource type
+    queries_by_provider = {}
+    queries_by_resource_type = {}
+    for q in extracted_queries:
+        prov = q.get('provider') or 'Unknown'
+        rt = q.get('resource_type') or 'Unknown'
+        queries_by_provider.setdefault(prov, []).append(q)
+        queries_by_resource_type.setdefault(rt, []).append(q)
+
+    _workspace_resource_types_cache.update({
+        'resource_types': resource_types_list,
+        'providers': providers_list,
+        'counts': {
+            'resource_types': len(resource_types_list),
+            'providers': len(providers_list),
+            'tables': sum(len(v) for v in resource_type_tables.values())
+        },
+        'resource_type_tables': resource_type_tables,
+        'table_resource_type': table_resource_type,
+        'queries': extracted_queries,
+        'queries_by_provider': queries_by_provider,
+        'queries_by_resource_type': queries_by_resource_type,
+        'table_queries': table_queries,
+        'table_metadata': {
+            t: {
+                'description': next(iter(m['descriptions'])) if m['descriptions'] else '',
+                'all_descriptions': sorted(m['descriptions']),
+                'columns': [
+                    {
+                        'name': cname,
+                        'type': cinfo.get('type'),
+                        'descriptions': sorted(cinfo.get('descriptions'))
+                    } for cname, cinfo in sorted(m['columns'].items())
+                ],
+                'resource_types': sorted(m['resource_types'])
+            } for t, m in table_metadata.items()
+        },
+        'retrieved_at': datetime.now(timezone.utc).isoformat()
+    })
+
+    print('[Manifest Scan] Summary:')
+    print(f"  Resource Types: {len(resource_types_list)}")
+    print(f"  Providers: {len(providers_list)}")
+    total_tables = sum(len(v) for v in resource_type_tables.values())
+    print(f"  Tables (mapped): {total_tables}")
+    if extracted_queries:
+        print(f"  Queries extracted: {len(extracted_queries)}")
+        print(f"  Tables with query references: {len(table_queries)}")
+    if table_metadata:
+        print(f"  Tables with metadata: {len(table_metadata)}")
+    preview_types = resource_types_list[:20]
+    if preview_types:
+        print('  Sample Resource Types:')
+        for t in preview_types:
+            print(f'    - {t}')
+        if len(resource_types_list) > len(preview_types):
+            print(f'    ... (+{len(resource_types_list) - len(preview_types)} more)')
+    print('  Providers: ' + ', '.join(providers_list[:15]) + (' ...' if len(providers_list) > 15 else ''))
+    print('  Sample Resource Type -> Tables:')
+    shown = 0
+    for rt in preview_types:
+        tables_preview = resource_type_tables.get(rt, [])[:5]
+        if tables_preview:
+            print(f'    * {rt}: {", ".join(tables_preview)}' + (' ...' if len(resource_type_tables.get(rt, [])) > 5 else ''))
+            shown += 1
+        if shown >= 8:
+            break
+
+    return _workspace_resource_types_cache
+
+
+def _get_azure_credential():
+    """Get or create shared Azure credential (thread-safe, created only once)."""
+    global _azure_credential
+    if _azure_credential is not None:
+        return _azure_credential
+    
+    with _credential_creation_lock:
+        # Double-check after acquiring lock
+        if _azure_credential is not None:
+            return _azure_credential
+        
+        if DefaultAzureCredential is None:
+            return None
+        
+        print("[Credential] Creating Azure credential (will trigger az login if needed)...")
+        _azure_credential = DefaultAzureCredential(exclude_interactive_browser_credential=False)
+        print(f"[Credential] Credential created: {type(_azure_credential).__name__}")
+        return _azure_credential
+
+
+def _fetch_workspace_tables(workspace: str):
+    """Unified workspace table/manifest retrieval via SchemaManager.
+
+    Prints a concise summary only when refreshed to reduce log noise.
+    """
+    if not workspace:
+        print("[Workspace Schema] No workspace ID provided.")
+        return
+    result = get_workspace_schema(workspace)
+    if result.get("error"):
+        print(f"[Workspace Schema] Error: {result['error']}")
+        return
+    refreshed = result.get("refreshed")
+    tables = result.get("tables", [])
+    source = result.get("source")
+    print(f"[Workspace Schema] Source={source} tables={len(tables)} refreshed={refreshed}")
+    if refreshed:
+        # Only enumerate on refresh to avoid duplication
+        for t in tables[:50]:  # cap enumeration to first 50 for brevity
+            name = t.get("name")
+            rtype = t.get("resource_type") or t.get("retentionInDays")  # placeholder
+            print(f"  - {name} {('(rtype=' + rtype + ')') if rtype else ''}")
+    # Maintain legacy cache shape for any downstream callers expecting it
+    _workspace_schema_cache[workspace] = {
+        "tables": tables,
+        "count": len(tables),
+        "retrieved_at": result.get("retrieved_at"),
+        "source": source,
+    }
+
+
+@app.route('/')
+def index():
+    """Serve the main web interface"""
+    return render_template('index.html')
+
+@app.route('/api/setup', methods=['POST'])
+def setup_workspace():
+    """Setup the workspace ID for the agent"""
+    global agent, workspace_id
+    
+    try:
+        data = request.get_json()
+        workspace_id = data.get('workspace_id', '').strip()
+        
+        if not workspace_id:
+            return jsonify({'success': False, 'error': 'Workspace ID is required'})
+        
+        # Initialize agent
+        agent = KQLAgent(workspace_id)
+        # Fire background thread to enumerate workspace tables (console only)
+        threading.Thread(target=_fetch_workspace_tables, args=(workspace_id,), daemon=True).start()
+        
+        return jsonify({
+            'success': True, 
+            'message': f'Agent initialized for workspace: {workspace_id}'
+        })
+        
+    except Exception as e:
+        return jsonify({
+            'success': False, 
+            'error': f'Failed to setup workspace: {str(e)}'
+        })
+
+@app.route('/api/query', methods=['POST'])
+def process_query():
+    """Process a natural language question"""
+    global agent
+    
+    try:
+        if not agent:
+            return jsonify({
+                'success': False, 
+                'error': 'Agent not initialized. Please setup workspace first.'
+            })
+        
+        data = request.get_json()
+        question = data.get('question', '').strip()
+        
+        if not question:
+            return jsonify({'success': False, 'error': 'Question is required'})
+        
+        # Run the async query processing
+        loop = asyncio.new_event_loop()
+        asyncio.set_event_loop(loop)
+        
+        try:
+            result = loop.run_until_complete(agent.process_natural_language(question))
+            return jsonify({
+                'success': True,
+                'result': result,
+                'timestamp': datetime.now().strftime('%Y-%m-%d %H:%M:%S')
+            })
+        finally:
+            loop.close()
+            
+    except Exception as e:
+        error_msg = str(e)
+        traceback_str = traceback.format_exc()
+        
+        return jsonify({
+            'success': False,
+            'error': error_msg,
+            'traceback': traceback_str
+        })
+
+@app.route('/api/test-connection', methods=['POST'])
+def test_connection():
+    """Test the workspace connection"""
+    global agent
+    
+    try:
+        if not agent:
+            return jsonify({
+                'success': False, 
+                'error': 'Agent not initialized. Please setup workspace first.'
+            })
+        
+        # Run the async connection test
+        loop = asyncio.new_event_loop()
+        asyncio.set_event_loop(loop)
+        
+        try:
+            result = loop.run_until_complete(
+                agent.process_natural_language("test my workspace connection")
+            )
+            return jsonify({
+                'success': True,
+                'result': result,
+                'timestamp': datetime.now().strftime('%Y-%m-%d %H:%M:%S')
+            })
+        finally:
+            loop.close()
+            
+    except Exception as e:
+        return jsonify({
+            'success': False,
+            'error': str(e)
+        })
+
+# Category-specific examples route removed - examples now used internally for AI translation only
+
+@app.route('/api/explain', methods=['POST'])
+def explain_results():
+    """Explain the results of a previous query"""
+    global agent
+    
+    try:
+        if not agent:
+            return jsonify({
+                'success': False, 
+                'error': 'Agent not initialized. Please setup workspace first.'
+            })
+        
+        data = request.get_json()
+        query_result = data.get('query_result', '')
+        original_question = data.get('original_question', '')
+        
+        if not query_result:
+            return jsonify({'success': False, 'error': 'Query result is required for explanation'})
+        
+        # Run the async explanation using the dedicated explain_results method
+        loop = asyncio.new_event_loop()
+        asyncio.set_event_loop(loop)
+        
+        try:
+            explanation = loop.run_until_complete(
+                agent.explain_results(query_result, original_question)
+            )
+            return jsonify({
+                'success': True,
+                'explanation': explanation,
+                'timestamp': datetime.now().strftime('%Y-%m-%d %H:%M:%S')
+            })
+        finally:
+            loop.close()
+            
+    except Exception as e:
+        return jsonify({
+            'success': False,
+            'error': str(e)
+        })
+
+@app.route('/api/examples/<scenario>')
+def get_examples(scenario):
+    """Get example queries for a specific scenario"""
+    try:
+        import os
+    # Map scenarios to example files
+        scenario_files = {
+            'requests': 'app_insights_capsule/kql_examples/app_requests_kql_examples.md',
+            'exceptions': 'app_insights_capsule/kql_examples/app_exceptions_kql_examples.md',
+            'traces': 'app_insights_capsule/kql_examples/app_traces_kql_examples.md',
+            'dependencies': 'app_insights_capsule/kql_examples/app_dependencies_kql_examples.md',
+            'custom_events': 'app_insights_capsule/kql_examples/app_custom_events_kql_examples.md',
+            'page_views': 'app_insights_capsule/kql_examples/app_page_views_kql_examples.md',
+            'performance': 'app_insights_capsule/kql_examples/app_performance_kql_examples.md',
+            'usage': 'usage_kql_examples.md'
+        }
+        
+        if scenario not in scenario_files:
+            return jsonify({
+                'success': False,
+                'error': f'Unknown scenario: {scenario}'
+            })
+        
+        filename = scenario_files[scenario]
+        
+        if not os.path.exists(filename):
+            return jsonify({
+                'success': False,
+                'error': f'Example file not found: {filename}'
+            })
+        
+        # Read and parse the example file
+        with open(filename, 'r', encoding='utf-8') as file:
+            content = file.read()
+        
+        # Extract example queries (simple parsing - look for lines starting with specific patterns)
+        examples = []
+        lines = content.split('\n')
+        current_example = None
+        
+        for line in lines:
+            line = line.strip()
+            if line.startswith('# ') or line.startswith('## '):
+                if current_example:
+                    examples.append(current_example)
+                current_example = line.replace('#', '').strip()
+            elif line.startswith('- ') and current_example:
+                example_text = line.replace('- ', '').strip()
+                if example_text:
+                    examples.append(example_text)
+                    current_example = None
+    # If we have fewer than 5 examples, add some generic ones
+        if len(examples) < 5:
+            generic_examples = {
+                'requests': [
+                    'Show me failed requests from the last hour',
+                    'What are the slowest requests in the last 24 hours?',
+                    'Show me requests with response time > 5 seconds',
+                    'Get the top 10 most frequent request URLs',
+                    'Show me requests grouped by status code'
+                ],
+                'exceptions': [
+                    'Show me recent exceptions',
+                    'What are the most common exception types?',
+                    'Show me exceptions from the last 6 hours',
+                    'Get exception count by severity level',
+                    'Show me exceptions grouped by operation name'
+                ],
+                'traces': [
+                    'Show me recent trace logs',
+                    'What are the most frequent trace messages?',
+                    'Show me error traces from the last hour',
+                    'Get traces with specific severity level',
+                    'Show me traces grouped by source'
+                ],
+                'dependencies': [
+                    'Show me dependency failures',
+                    'What are the slowest dependencies?',
+                    'Show me dependencies with high failure rate',
+                    'Get dependency calls from the last hour',
+                    'Show me dependencies grouped by type'
+                ],
+                'custom_events': [
+                    'Show me recent custom events',
+                    'What are the most frequent custom event types?',
+                    'Show me custom events from the last hour',
+                    'Get custom events grouped by name',
+                    'Show me custom events with specific properties'
+                ],
+                'page_views': [
+                    'Show me page views from the last hour',
+                    'What are the most popular pages?',
+                    'Show me page views grouped by browser',
+                    'Get page load times by URL',
+                    'Show me page views by geographic location'
+                ],
+                'performance': [
+                    'Show me performance counters',
+                    'What are the CPU usage trends?',
+                    'Show me memory usage over time',
+                    'Get performance metrics for the last hour',
+                    'Show me performance counters by category'
+                ],
+                'usage': [
+                    'Show me user activity patterns',
+                    'What are the most popular features?',
+                    'Show me usage statistics by region',
+                    'Get daily active users',
+                    'Show me usage trends over time'
+                ]
+            }
+            
+            if scenario in generic_examples:
+                examples.extend(generic_examples[scenario][:5-len(examples)])
+        
+        # Limit to top 8 examples
+        examples = examples[:8]
+        
+        return jsonify({
+            'success': True,
+            'result': {
+                'type': 'example_suggestions',
+                'scenario': scenario,
+                'suggestions': examples,
+                'count': len(examples)
+            }
+        })
+        
+    except Exception as e:
+        return jsonify({
+            'success': False,
+            'error': str(e)
+        })
+
+@app.route('/api/workspace-examples', methods=['POST'])
+def discover_workspace_examples():
+    """Discover workspace tables and map them to available example queries"""
+    global agent, workspace_id
+    
+    try:
+        # Allow workspace examples discovery even without agent initialization
+        # since we're just showing available example files
+        
+        import os
+        import glob
+        
+        # Define table mappings to example files
+        table_examples_map = {
+            'AppRequests': {
+                'file': 'app_insights_capsule/kql_examples/app_requests_kql_examples.md',
+                'category': 'Application Insights',
+                'description': 'HTTP requests to your application'
+            },
+            'AppExceptions': {
+                'file': 'app_insights_capsule/kql_examples/app_exceptions_kql_examples.md', 
+                'category': 'Application Insights',
+                'description': 'Exceptions thrown by your application'
+            },
+            'AppTraces': {
+                'file': 'app_insights_capsule/kql_examples/app_traces_kql_examples.md',
+                'category': 'Application Insights', 
+                'description': 'Custom trace logs from your application'
+            },
+            'AppDependencies': {
+                'file': 'app_insights_capsule/kql_examples/app_dependencies_kql_examples.md',
+                'category': 'Application Insights',
+                'description': 'External dependencies called by your application'
+            },
+            'AppPageViews': {
+                'file': 'app_insights_capsule/kql_examples/app_page_views_kql_examples.md',
+                'category': 'Application Insights',
+                'description': 'Page views in your web application'
+            },
+            'AppCustomEvents': {
+                'file': 'app_insights_capsule/kql_examples/app_custom_events_kql_examples.md',
+                'category': 'Application Insights', 
+                'description': 'Custom events tracked by your application'
+            },
+            'AppPerformanceCounters': {
+                'file': 'app_insights_capsule/kql_examples/app_performance_kql_examples.md',
+                'category': 'Application Insights',
+                'description': 'Performance counters and metrics'
+            },
+            'Usage': {
+                'file': 'usage_kql_examples.md',
+                'category': 'Usage Analytics',
+                'description': 'User behavior and usage patterns'
+            }
+        }
+        
+        # Get available example files
+        example_files = glob.glob('*_kql_examples.md')
+        available_examples = {}
+        
+        for table, info in table_examples_map.items():
+            if os.path.exists(info['file']):
+                available_examples[table] = info
+        
+        # Count examples by category
+        example_categories = {}
+        for table, info in available_examples.items():
+            category = info['category']
+            example_categories[category] = example_categories.get(category, 0) + 1
+        
+        # Simulate discovered tables (in a real implementation, you'd query the workspace)
+        discovered_tables = list(available_examples.keys())
+        
+        # Create summary
+        summary = {
+            'workspace_id': workspace_id or 'Not configured',
+            'total_tables': len(discovered_tables),
+            'tables_with_examples': len(available_examples),
+            'example_categories': example_categories
+        }
+        
+        # Create table details in the format expected by the frontend
+        available_examples_formatted = {}
+        for table in discovered_tables:
+            if table in available_examples:
+                info = available_examples[table]
+                available_examples_formatted[table] = {
+                    'table_info': {
+                        'record_count': 10000,  # Simulated count, would be real in production
+                        'category': info['category'],
+                        'description': info['description']
+                    },
+                    'examples': [
+                        {
+                            'source': '',
+                            'description': '',  # Remove duplicate description (now shown in table header)
+                            'query_count': 5  # Simulated count
+                        }
+                    ]
+                }
+        
+        return jsonify({
+            'success': True,
+            'summary': summary,
+            'available_examples': available_examples_formatted,
+            'timestamp': datetime.now().strftime('%Y-%m-%d %H:%M:%S')
+        })
+
+    except Exception as e:
+        return jsonify({
+            'success': False,
+            'error': str(e)
+        })
+
+@app.route('/api/example-catalog', methods=['POST'])
+def example_catalog():
+    """Return unified example + (optional) live schema catalog.
+
+    Expects JSON body: {"include_schema": bool, "force": bool}
+    """
+    global workspace_id
+    try:
+        req = request.get_json(silent=True) or {}
+        include_schema = bool(req.get('include_schema', True))
+        force = bool(req.get('force', False))
+        catalog = load_example_catalog(workspace_id, include_schema=include_schema, force=force)
+        return jsonify({
+            'success': True,
+            'catalog': catalog
+        })
+    except Exception as e:  # Broad catch acceptable for endpoint boundary
+        return jsonify({
+            'success': False,
+            'error': str(e)
+        })
+
+@app.route('/static/<path:filename>')
+def static_files(filename):
+    """Serve static files"""
+    return send_from_directory('static', filename)
+
+if __name__ == '__main__':
+    print("🌐 Starting Natural Language KQL Agent Web Interface...")
+    print("📊 Features available:")
+    print("   - Natural language to KQL translation")
+    print("   - Interactive workspace setup")
+    print("   - Query execution and results display")
+    print("   - Example queries and suggestions")
+    print("   - Workspace table discovery")
+    print("🚀 Starting server on http://localhost:8080")
+    
+    try:
+        app.run(debug=True, host='0.0.0.0', port=8080)
+    except KeyboardInterrupt:
+        print("\n🛑 Web Interface stopped")
+    except Exception as e:
+        print(f"❌ Error starting web interface: {e}")
+        import traceback
         traceback.print_exc()